--- conflicted
+++ resolved
@@ -4,11 +4,7 @@
     <parent>
         <groupId>org.querqy</groupId>
         <artifactId>querqy-for-lucene</artifactId>
-<<<<<<< HEAD
         <version>4.9.lucene720.0-SNAPSHOT</version>
-=======
-        <version>4.10.lucene800.0-SNAPSHOT</version>
->>>>>>> 0d102536
         <relativePath>../pom.xml</relativePath>
     </parent>
 
