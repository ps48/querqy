--- conflicted
+++ resolved
@@ -4,11 +4,7 @@
     <parent>
         <groupId>org.querqy</groupId>
         <artifactId>querqy-for-lucene</artifactId>
-<<<<<<< HEAD
         <version>4.8.lucene800.0-SNAPSHOT</version>
-=======
-        <version>4.9.lucene810.0-SNAPSHOT</version>
->>>>>>> 776d6f20
         <relativePath>../pom.xml</relativePath>
     </parent>
 
