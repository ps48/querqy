--- conflicted
+++ resolved
@@ -4,11 +4,7 @@
     <parent>
         <groupId>org.querqy</groupId>
         <artifactId>querqy-for-lucene</artifactId>
-<<<<<<< HEAD
-        <version>5.1.lucene800.0-SNAPSHOT</version>
-=======
-        <version>5.1.lucene810.0-SNAPSHOT</version>
->>>>>>> 983d99a8
+        <version>5.0.lucene800.2-SNAPSHOT</version>
         <relativePath>../pom.xml</relativePath>
     </parent>
 
