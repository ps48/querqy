<project xmlns="http://maven.apache.org/POM/4.0.0" xmlns:xsi="http://www.w3.org/2001/XMLSchema-instance" xsi:schemaLocation="http://maven.apache.org/POM/4.0.0 http://maven.apache.org/xsd/maven-4.0.0.xsd">
    <modelVersion>4.0.0</modelVersion>

    <parent>
        <groupId>org.querqy</groupId>
        <artifactId>querqy-for-lucene</artifactId>
<<<<<<< HEAD
        <version>4.8.lucene720.0-SNAPSHOT</version>
=======
        <version>4.9.lucene810.0-SNAPSHOT</version>
>>>>>>> 57f4260b
        <relativePath>../pom.xml</relativePath>
    </parent>

    <artifactId>querqy-solr</artifactId>

    <name>${project.groupId}:${project.artifactId}</name>
    <description>Querqy library for query rewriting for Solr</description>

    <dependencies>
        <!--
            The Solr test framework needs to be loaded before Lucene core,
            otherwise we run into trouble loading the codec for testing
        -->
        <dependency>
            <groupId>org.apache.solr</groupId>
            <artifactId>solr-test-framework</artifactId>
            <version>${lucene.version}</version>
            <scope>test</scope>
        </dependency>

        <dependency>
            <groupId>commons-io</groupId>
            <artifactId>commons-io</artifactId>
            <version>${commons.io.version}</version>
            <scope>provided</scope>
        </dependency>

        <dependency>
            <groupId>${project.groupId}</groupId>
            <artifactId>querqy-lucene</artifactId>
            <version>${project.version}</version>
            <exclusions>
                <!--
                    This is provided by Solr - we don't want to package it
                -->
                <exclusion>
                    <groupId>com.fasterxml.jackson.core</groupId>
                    <artifactId>jackson-databind</artifactId>
                </exclusion>

            </exclusions>
        </dependency>

        <dependency>
            <!--
            Solr provides com.jayway.jsonpath:json-path but not net.minidev:json-smart
            on which some classes of json-path depend
            -->
            <groupId>net.minidev</groupId>
            <artifactId>json-smart</artifactId>
            <version>${minidev.json-smart.version}</version>
        </dependency>

        <dependency>
            <groupId>org.apache.solr</groupId>
            <artifactId>solr-core</artifactId>
            <version>${lucene.version}</version>
            <scope>provided</scope>
        </dependency>

        <dependency>
            <!--
                needed by solr-test-framework (with scope=provided, not scope=test)
             -->
            <groupId>org.slf4j</groupId>
            <artifactId>slf4j-api</artifactId>
            <version>${slf4j.version}</version>
            <scope>provided</scope>
        </dependency>

        <dependency>
            <!-- needed by solr-test-framework -->
            <groupId>org.slf4j</groupId>
            <artifactId>slf4j-log4j12</artifactId>
            <version>${slf4j.version}</version>
            <scope>test</scope>
        </dependency>

    </dependencies>

    <build>
        <plugins>

            <plugin>
                <groupId>org.apache.maven.plugins</groupId>
                <artifactId>maven-assembly-plugin</artifactId>
                <version>${maven-assembly-plugin.version}</version>
                <configuration>
                    <descriptorRefs>
                        <descriptorRef>jar-with-dependencies</descriptorRef>
                    </descriptorRefs>
                </configuration>
                <executions>
                    <execution>
                        <phase>package</phase>
                        <goals>
                            <goal>single</goal>
                        </goals>
                    </execution>
                </executions>
            </plugin>

        </plugins>
    </build>
</project><|MERGE_RESOLUTION|>--- conflicted
+++ resolved
@@ -4,11 +4,7 @@
     <parent>
         <groupId>org.querqy</groupId>
         <artifactId>querqy-for-lucene</artifactId>
-<<<<<<< HEAD
         <version>4.8.lucene720.0-SNAPSHOT</version>
-=======
-        <version>4.9.lucene810.0-SNAPSHOT</version>
->>>>>>> 57f4260b
         <relativePath>../pom.xml</relativePath>
     </parent>
 
