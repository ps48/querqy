<project xmlns="http://maven.apache.org/POM/4.0.0" xmlns:xsi="http://www.w3.org/2001/XMLSchema-instance" xsi:schemaLocation="http://maven.apache.org/POM/4.0.0 http://maven.apache.org/xsd/maven-4.0.0.xsd">
    <modelVersion>4.0.0</modelVersion>

    <parent>
        <groupId>querqy</groupId>
        <artifactId>querqy-for-lucene</artifactId>
<<<<<<< HEAD
        <version>5.0.lucene810.0-SNAPSHOT</version>
        <relativePath>../pom.xml</relativePath>
=======
        <version>4.5.lucene720.0-SNAPSHOT</version>
>>>>>>> fb0d6f11
    </parent>

    <artifactId>querqy-solr</artifactId>

    <dependencies>
        <!--
            The Solr test framework needs to be loaded before Lucene core,
            otherwise we run into trouble loading the codec for testing
        -->
        <dependency>
            <groupId>org.apache.solr</groupId>
            <artifactId>solr-test-framework</artifactId>
            <version>${lucene.version}</version>
            <scope>test</scope>
        </dependency>

        <dependency>
            <groupId>commons-io</groupId>
            <artifactId>commons-io</artifactId>
            <version>${commons.io.version}</version>
            <scope>provided</scope>
        </dependency>

        <dependency>
            <groupId>${project.groupId}</groupId>
            <artifactId>querqy-lucene</artifactId>
            <version>${project.version}</version>
            <exclusions>
                <!--
                    This is provided by Solr - we don't want to package it
                -->
                <exclusion>
                    <groupId>com.fasterxml.jackson.core</groupId>
                    <artifactId>jackson-databind</artifactId>
                </exclusion>

            </exclusions>
        </dependency>

        <dependency>
            <groupId>${project.groupId}</groupId>
            <artifactId>querqy-antlr</artifactId>
            <version>${querqy.antlr.version}</version>
        </dependency>

        <dependency>
            <groupId>org.apache.solr</groupId>
            <artifactId>solr-core</artifactId>
            <version>${lucene.version}</version>
            <scope>provided</scope>
        </dependency>

        <dependency>
            <!--
                needed by solr-test-framework (with scope=provided, not scope=test)
             -->
            <groupId>org.slf4j</groupId>
            <artifactId>slf4j-api</artifactId>
            <version>${slf4j.version}</version>
            <scope>provided</scope>
        </dependency>

        <dependency>
            <!-- needed by solr-test-framework -->
            <groupId>org.slf4j</groupId>
            <artifactId>slf4j-log4j12</artifactId>
            <version>${slf4j.version}</version>
            <scope>test</scope>
        </dependency>
    </dependencies>

    <build>
        <plugins>

            <plugin>
                <groupId>org.apache.maven.plugins</groupId>
                <artifactId>maven-source-plugin</artifactId>
                <version>${maven-source-plugin.version}</version>
                <executions>
                    <execution>
                        <id>attach-sources</id>
                        <goals>
                            <goal>jar</goal>
                        </goals>
                    </execution>
                </executions>
            </plugin>

            <plugin>
                <groupId>org.apache.maven.plugins</groupId>
                <artifactId>maven-assembly-plugin</artifactId>
                <version>${maven-assembly-plugin.version}</version>
                <configuration>
                    <descriptorRefs>
                        <descriptorRef>jar-with-dependencies</descriptorRef>
                    </descriptorRefs>
                </configuration>
                <executions>
                    <execution>
                        <phase>package</phase>
                        <goals>
                            <goal>single</goal>
                        </goals>
                    </execution>
                </executions>
            </plugin>

        </plugins>
    </build>
</project><|MERGE_RESOLUTION|>--- conflicted
+++ resolved
@@ -4,12 +4,8 @@
     <parent>
         <groupId>querqy</groupId>
         <artifactId>querqy-for-lucene</artifactId>
-<<<<<<< HEAD
-        <version>5.0.lucene810.0-SNAPSHOT</version>
+        <version>4.4.lucene800.0-SNAPSHOT</version>
         <relativePath>../pom.xml</relativePath>
-=======
-        <version>4.5.lucene720.0-SNAPSHOT</version>
->>>>>>> fb0d6f11
     </parent>
 
     <artifactId>querqy-solr</artifactId>
