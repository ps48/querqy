--- conflicted
+++ resolved
@@ -4,11 +4,7 @@
     <parent>
         <groupId>org.querqy</groupId>
         <artifactId>querqy-for-lucene</artifactId>
-<<<<<<< HEAD
-        <version>4.12.lucene720.0-SNAPSHOT</version>
-=======
-        <version>5.0.lucene800.0-SNAPSHOT</version>
->>>>>>> 41490e2d
+        <version>5.0.lucene720.0-SNAPSHOT</version>
         <relativePath>../pom.xml</relativePath>
     </parent>
 
@@ -157,7 +153,7 @@
                         <project.build.directory>${project.build.directory}</project.build.directory>
                         <project.build.finalName>${project.build.finalName}</project.build.finalName>
                         <project.version>${project.version}</project.version>
-                        <solr.test.versions>solr:8.0</solr.test.versions>
+                        <solr.test.versions>solr:7.7</solr.test.versions>
                     </systemPropertyVariables>
                 </configuration>
                 <executions>
