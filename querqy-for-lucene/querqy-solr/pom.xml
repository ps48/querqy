--- conflicted
+++ resolved
@@ -4,11 +4,7 @@
     <parent>
         <groupId>querqy</groupId>
         <artifactId>querqy-for-lucene</artifactId>
-<<<<<<< HEAD
-        <version>4.5.lucene800.0-SNAPSHOT</version>
-=======
-        <version>4.6.lucene810.0-SNAPSHOT</version>
->>>>>>> f2ebc95d
+        <version>4.6.lucene800.0-SNAPSHOT</version>
         <relativePath>../pom.xml</relativePath>
     </parent>
 
@@ -45,22 +41,8 @@
                     <groupId>com.fasterxml.jackson.core</groupId>
                     <artifactId>jackson-databind</artifactId>
                 </exclusion>
-                <exclusion>
-                    <groupId>com.jayway.jsonpath</groupId>
-                    <artifactId>json-path</artifactId>
-                </exclusion>
 
             </exclusions>
-        </dependency>
-
-        <dependency>
-            <!--
-            Solr provides com.jayway.jsonpath:json-path but not net.minidev:json-smart
-            on which some classes of json-path depend
-            -->
-            <groupId>net.minidev</groupId>
-            <artifactId>json-smart</artifactId>
-            <version>${minidev.json-smart.version}</version>
         </dependency>
 
         <dependency>
