--- conflicted
+++ resolved
@@ -4,11 +4,7 @@
     <parent>
         <groupId>org.querqy</groupId>
         <artifactId>querqy-for-lucene</artifactId>
-<<<<<<< HEAD
-        <version>5.1.lucene720.0-SNAPSHOT</version>
-=======
-        <version>5.3.lucene800.0-SNAPSHOT</version>
->>>>>>> 6f054ec0
+        <version>5.2.lucene720.0-SNAPSHOT</version>
         <relativePath>../pom.xml</relativePath>
     </parent>
 
