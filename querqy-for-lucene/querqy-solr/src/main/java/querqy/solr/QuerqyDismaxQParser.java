--- conflicted
+++ resolved
@@ -126,6 +126,12 @@
     public static final String QBOOST_SIMILARITY_SCORE_OFF = "off";
 
     /**
+     * Tie parameter for combining pf, pf2 and pf3 phrase boostings into a dismax query. Defaults to the value
+     * of the {@link org.apache.solr.common.params.DisMaxParams.TIE} parameter
+     */
+    public static final String QPF_TIE = "qpf.tie";
+
+    /**
      * A possible value of QBOOST_SIMILARITY_SCORE: Just use the similarity as set in Solr when scoring Querqy boost queries.
      */
     public static final String QBOOST_SIMILARITY_SCORE_ON = "on";
@@ -159,14 +165,6 @@
     public static final String QBOOST_FIELD_BOOST_ON = "on";
 
     public static final String QBOOST_FIELD_BOOST_DEFAULT = QBOOST_FIELD_BOOST_ON;
-
-    /**
-     * Tie parameter for combining pf, pf2 and pf3 phrase boostings into a dismax query. Defaults to the value
-     * of the {@link DisMaxParams.TIE} parameter
-     */
-    public static final String QPF_TIE = "qpf.tie";
-
-
 
     public static final float DEFAULT_GQF_VALUE = Float.MIN_VALUE;
 
@@ -198,6 +196,7 @@
     protected final boolean useReRankForBoostQueries;
     protected final int reRankNumDocs;
     protected final TermQueryCache termQueryCache;
+
     protected final float qpfTie;
 
     protected final boolean debugQuery;
@@ -252,7 +251,6 @@
             reRankNumDocs = 0;
         }
 
-     
         final SearchFieldsAndBoosting searchFieldsAndBoosting =
               new SearchFieldsAndBoosting(getFieldBoostModelFromParam(solrParams), 
                       userQueryFields, generatedQueryFields, config.generatedFieldBoostFactor);
@@ -372,7 +370,6 @@
             || (hasQuerqyBoostQueries && !useReRankForBoostQueries);
 
       if (hasOptBoost) {
-
          BooleanQuery bq = new BooleanQuery(true);
          bq.add(mainQuery, Occur.MUST);
 
@@ -389,7 +386,7 @@
          }
 
          if (phraseFieldQuery != null) {
-             bq.add(phraseFieldQuery, BooleanClause.Occur.SHOULD);
+            bq.add(phraseFieldQuery, BooleanClause.Occur.SHOULD);
          }
 
          if (hasQuerqyBoostQueries && !useReRankForBoostQueries) {
@@ -457,8 +454,6 @@
 
         if (boostQueries != null && !boostQueries.isEmpty()) {
 
-
-
             result = new LinkedList<>();
 
             for (BoostQuery bq : boostQueries) {
@@ -478,15 +473,11 @@
                             new LuceneQueryBuilder(boostDftcp, queryAnalyzer,
                                     boostSearchFieldsAndBoostings,
                                     config.getTieBreaker(), termQueryCache);
-
                     try {
 
                         luceneQuery = luceneQueryBuilder.createQuery((querqy.model.Query) boostQuery, factor < 0f);
                         luceneQuery.setBoost(bq.getBoost() * factor);
-<<<<<<< HEAD
-=======
-
->>>>>>> bda5ad54
+
                         if (luceneQuery != null) {
                             luceneQuery = wrapQuery(luceneQuery);
                         }
@@ -641,22 +632,10 @@
                                     }
                                     default:
 
-<<<<<<< HEAD
                                         final BooleanQuery bq = new BooleanQuery(true);
-=======
-                                        final BooleanQuery.Builder builder = new BooleanQuery.Builder();
-
-                                        builder.setDisableCoord(true);
-
->>>>>>> bda5ad54
                                         for (final Query nGramQuery : nGramQueries) {
                                             bq.add(nGramQuery, Occur.SHOULD);
                                         }
-<<<<<<< HEAD
-=======
-
-                                        final BooleanQuery bq = builder.build();
->>>>>>> bda5ad54
                                         bq.setBoost(fieldParams.getBoost());
                                         disjuncts.add(bq);
                                 }
@@ -692,59 +671,41 @@
         return false;
     }
 
-<<<<<<< HEAD
-        /**
-         * @param query
-         */
-   public void applyMinShouldMatch(Query query) {
-=======
    /**
     * @param query
     */
-   public Query applyMinShouldMatch(final Query query) {
->>>>>>> bda5ad54
-
-      if (!(query instanceof BooleanQuery)) {
-         return;
-      }
-
-<<<<<<< HEAD
-      BooleanQuery bq = (BooleanQuery) query;
-      BooleanClause[] clauses = bq.getClauses();
-      if (clauses.length < 2) {
-         return;
-      }
-=======
-       final BooleanQuery bq = (BooleanQuery) query;
-       List<BooleanClause> clauses = bq.clauses();
-       if (clauses.size() < 2) {
-           return bq;
+   public void applyMinShouldMatch(final Query query) {
+
+       if (!(query instanceof BooleanQuery)) {
+           return;
        }
->>>>>>> bda5ad54
-
-      for (BooleanClause clause : clauses) {
-         if ((clause.getQuery() instanceof BooleanQuery) && (clause.getOccur() != Occur.MUST)) {
-            return; // seems to be a complex query with sub queries - do not
-                    // apply mm
-         }
-      }
-
-      SolrPluginUtils.setMinShouldMatch(bq, config.getMinShouldMatch());
-
-   }
-
-<<<<<<< HEAD
-   public void applyFilterQueries(ExpandedQuery expandedQuery) throws SyntaxError {
-=======
+
+       BooleanQuery bq = (BooleanQuery) query;
+       BooleanClause[] clauses = bq.getClauses();
+       if (clauses.length < 2) {
+           return;
+       }
+
+
+       for (BooleanClause clause : clauses) {
+           if ((clause.getQuery() instanceof BooleanQuery) && (clause.getOccur() != Occur.MUST)) {
+               return; // seems to be a complex query with sub queries - do not
+               // apply mm
+           }
+       }
+
+       SolrPluginUtils.setMinShouldMatch(bq, config.getMinShouldMatch());
+
+   }
+
 
     public void applyFilterQueries(final ExpandedQuery expandedQuery) throws SyntaxError {
->>>>>>> bda5ad54
 
       Collection<QuerqyQuery<?>> filterQueries = expandedQuery.getFilterQueries();
 
       if (filterQueries != null && !filterQueries.isEmpty()) {
           
-          List<Query> fqs = new LinkedList<Query>();
+          List<Query> fqs = new LinkedList<>();
           
           for (QuerqyQuery<?> qfq : filterQueries) {
           
@@ -777,16 +738,10 @@
 
       try {
 
-<<<<<<< HEAD
-          Query query = builder.createQuery(expandedQuery.getUserQuery());
+          final Query query = builder.createQuery(expandedQuery.getUserQuery());
           applyMinShouldMatch(query);
 
-          return wrapQuery(query);
-=======
-          userQuery = wrapQuery(
-                  applyMinShouldMatch(
-                          builder.createQuery(expandedQuery.getUserQuery())));
->>>>>>> bda5ad54
+          userQuery = wrapQuery(query);
 
           return userQuery;
 
@@ -935,7 +890,6 @@
          return minShouldMatch;
       }
 
-
    }
 
 
