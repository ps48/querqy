package querqy.solr;

import static org.mockito.ArgumentMatchers.any;
import static org.mockito.Mockito.when;

import org.apache.lucene.analysis.standard.StandardAnalyzer;
import org.apache.lucene.search.MatchAllDocsQuery;
import org.apache.lucene.search.Query;
import org.apache.solr.common.SolrException;
import org.apache.solr.common.params.CommonParams;
import org.apache.solr.common.params.ModifiableSolrParams;
import org.apache.solr.request.SolrQueryRequest;
import org.apache.solr.schema.IndexSchema;
import org.apache.solr.search.ExtendedQuery;
import org.junit.Assert;
import org.junit.Test;
import org.junit.runner.RunWith;
import org.mockito.Mock;
<<<<<<< HEAD
import org.mockito.runners.MockitoJUnitRunner;
import querqy.infologging.InfoLogging;
=======
import org.mockito.junit.MockitoJUnitRunner;

>>>>>>> 8ab461ff
import querqy.lucene.LuceneQueries;
import querqy.model.ExpandedQuery;
import querqy.model.MatchAllQuery;
import querqy.parser.QuerqyParser;
import querqy.rewrite.RewriteChain;
import querqy.infologging.InfoLoggingContext;

import java.util.Collections;

@RunWith(MockitoJUnitRunner.class)
public class QuerqyDismaxQParserTest {

    @Mock
    SolrQueryRequest request;

    @Mock
    QuerqyParser querqyParser;

    @Mock
    RewriteChain rewriteChain;

    @Mock
    InfoLogging infoLogging;

    @Mock
    IndexSchema schema;


    @Test
    public void testThatEmptyQueryStringTriggersBadRequestException() {

        try {
            new QuerqyDismaxQParser(" ", new ModifiableSolrParams(), new ModifiableSolrParams(), request, querqyParser,
                    rewriteChain, infoLogging, null);
            Assert.fail();
        } catch (final SolrException e) {
            Assert.assertEquals(400, e.code());
        }

        try {
            new QuerqyDismaxQParser("", new ModifiableSolrParams(), new ModifiableSolrParams(), request, querqyParser,
                    rewriteChain, infoLogging, null);
            Assert.fail();
        } catch (final SolrException e) {
            Assert.assertEquals(400, e.code());
        }
    }

    @Test
    public void testSuppressCaching() throws Exception {

        when(request.getSchema()).thenReturn(schema);
        when(schema.getQueryAnalyzer()).thenReturn(new StandardAnalyzer());
        when(rewriteChain.rewrite(any(), any())).thenReturn(new ExpandedQuery(new MatchAllQuery()));

        final ModifiableSolrParams solrParams = new ModifiableSolrParams();
        solrParams.add("qf", "f1");

        final ModifiableSolrParams localParams = new ModifiableSolrParams();
        localParams.add(CommonParams.CACHE, CommonParams.FALSE);
        final QuerqyDismaxQParser parser = new QuerqyDismaxQParser("*:*", localParams, solrParams, request,
                querqyParser, rewriteChain, infoLogging, null);
        final Query query = parser.getQuery();
        Assert.assertTrue(query instanceof ExtendedQuery);
        final ExtendedQuery extendedQuery = (ExtendedQuery) query;
        Assert.assertFalse(extendedQuery.getCache());

    }

    @Test
    public void testForceCaching() throws Exception {

        when(request.getSchema()).thenReturn(schema);
        when(schema.getQueryAnalyzer()).thenReturn(new StandardAnalyzer());
        when(rewriteChain.rewrite(any(), any())).thenReturn(new ExpandedQuery(new MatchAllQuery()));

        final ModifiableSolrParams solrParams = new ModifiableSolrParams();
        solrParams.add("qf", "f1");

        final ModifiableSolrParams localParams = new ModifiableSolrParams();
        localParams.add(CommonParams.CACHE, CommonParams.TRUE);
        final QuerqyDismaxQParser parser = new QuerqyDismaxQParser("*:*", localParams, solrParams, request,
                querqyParser, rewriteChain, infoLogging, null);
        final Query query = parser.getQuery();
        Assert.assertTrue(query instanceof ExtendedQuery);
        final ExtendedQuery extendedQuery = (ExtendedQuery) query;
        Assert.assertTrue(extendedQuery.getCache());

    }

    @Test
    public void testThatInterdependentLuceneQueriesWillNotBeCachedSeparately() throws Exception {

        when(request.getSchema()).thenReturn(schema);
        when(schema.getQueryAnalyzer()).thenReturn(new StandardAnalyzer());
        when(rewriteChain.rewrite(any(), any())).thenReturn(new ExpandedQuery(new MatchAllQuery()));

        final ModifiableSolrParams solrParams = new ModifiableSolrParams();
        solrParams.add("qf", "f1");

        final ModifiableSolrParams localParams = new ModifiableSolrParams();
        localParams.add(CommonParams.CACHE, "sep");

        final QuerqyDismaxQParser parser = new QuerqyDismaxQParser("*:*", localParams, solrParams, request,
                querqyParser, rewriteChain, infoLogging, null);
        parser.luceneQueries = new LuceneQueries(new MatchAllDocsQuery(), Collections.emptyList(),
                Collections.singletonList(new MatchAllDocsQuery()), new MatchAllDocsQuery(), true);
        parser.applyLocalParams();

        final Query query = parser.getQuery();
        Assert.assertFalse(query instanceof ExtendedQuery);
    }

    @Test
    public void testThatNonInterdependentLuceneQueriesCanBeCachedSeparately() throws Exception {

        when(request.getSchema()).thenReturn(schema);
        when(schema.getQueryAnalyzer()).thenReturn(new StandardAnalyzer());
//        when(rewriteChain.rewrite(any(), any())).thenReturn(new ExpandedQuery(new MatchAllQuery()));

        final ModifiableSolrParams solrParams = new ModifiableSolrParams();
        solrParams.add("qf", "f1");

        final ModifiableSolrParams localParams = new ModifiableSolrParams();
        localParams.add(CommonParams.CACHE, "sep");

        final QuerqyDismaxQParser parser = new QuerqyDismaxQParser("*:*", localParams, solrParams, request,
                querqyParser, rewriteChain, infoLogging, null);
        parser.luceneQueries = new LuceneQueries(new MatchAllDocsQuery(), Collections.emptyList(),
                Collections.singletonList(new MatchAllDocsQuery()), new MatchAllDocsQuery(), false);
        parser.applyLocalParams();

        final Query query = parser.getQuery();
        Assert.assertTrue(query instanceof ExtendedQuery);

        final ExtendedQuery extendedQuery = (ExtendedQuery) query;
        Assert.assertTrue(extendedQuery.getCache());
        Assert.assertTrue(extendedQuery.getCacheSep());

    }

}<|MERGE_RESOLUTION|>--- conflicted
+++ resolved
@@ -16,13 +16,9 @@
 import org.junit.Test;
 import org.junit.runner.RunWith;
 import org.mockito.Mock;
-<<<<<<< HEAD
 import org.mockito.runners.MockitoJUnitRunner;
 import querqy.infologging.InfoLogging;
-=======
-import org.mockito.junit.MockitoJUnitRunner;
 
->>>>>>> 8ab461ff
 import querqy.lucene.LuceneQueries;
 import querqy.model.ExpandedQuery;
 import querqy.model.MatchAllQuery;
@@ -141,7 +137,6 @@
 
         when(request.getSchema()).thenReturn(schema);
         when(schema.getQueryAnalyzer()).thenReturn(new StandardAnalyzer());
-//        when(rewriteChain.rewrite(any(), any())).thenReturn(new ExpandedQuery(new MatchAllQuery()));
 
         final ModifiableSolrParams solrParams = new ModifiableSolrParams();
         solrParams.add("qf", "f1");
