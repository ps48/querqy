--- conflicted
+++ resolved
@@ -5,11 +5,7 @@
         <groupId>querqy</groupId>
         <artifactId>querqy-for-lucene</artifactId>
         <relativePath>../pom.xml</relativePath>
-<<<<<<< HEAD
-        <version>4.5.lucene810.0-SNAPSHOT</version>
-=======
-        <version>4.4.lucene800.1-SNAPSHOT</version>
->>>>>>> 4afe5cfd
+        <version>4.4.lucene810.1-SNAPSHOT</version>
     </parent>
     <artifactId>querqy-lucene</artifactId>
 
