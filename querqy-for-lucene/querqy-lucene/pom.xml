<project xmlns="http://maven.apache.org/POM/4.0.0" xmlns:xsi="http://www.w3.org/2001/XMLSchema-instance" xsi:schemaLocation="http://maven.apache.org/POM/4.0.0 http://maven.apache.org/xsd/maven-4.0.0.xsd">
    <modelVersion>4.0.0</modelVersion>

    <parent>
        <groupId>org.querqy</groupId>
        <artifactId>querqy-for-lucene</artifactId>
        <relativePath>../pom.xml</relativePath>
<<<<<<< HEAD
        <version>4.6.lucene800.0-SNAPSHOT</version>
=======
        <version>4.8.lucene810.0-SNAPSHOT</version>
>>>>>>> a2b28a37
    </parent>
    <artifactId>querqy-lucene</artifactId>

    <name>${project.groupId}:${project.artifactId}</name>
    <description>Querqy library for query rewriting for Lucene</description>

    <dependencies>
        <!--
            The Solr test framework needs to be loaded before Lucene core,
            otherwise we run into trouble loading the codec for testing
        -->
        <dependency>
            <groupId>org.apache.solr</groupId>
            <artifactId>solr-test-framework</artifactId>
            <version>${lucene.version}</version>
            <scope>test</scope>
        </dependency>


        <dependency>
            <groupId>commons-io</groupId>
            <artifactId>commons-io</artifactId>
            <version>${commons.io.version}</version>
        </dependency>

        <dependency>
            <groupId>${project.groupId}</groupId>
            <artifactId>querqy-core</artifactId>
            <version>${querqy.core.version}</version>
        </dependency>

        <dependency>
            <groupId>${project.groupId}</groupId>
            <artifactId>querqy-core</artifactId>
            <version>${querqy.core.version}</version>
            <type>test-jar</type>
            <scope>test</scope>
        </dependency>

        <dependency>
            <groupId>org.apache.lucene</groupId>
            <artifactId>lucene-analyzers-common</artifactId>
            <version>${lucene.version}</version>
            <scope>provided</scope>
        </dependency>

        <dependency>
            <groupId>org.apache.lucene</groupId>
            <artifactId>lucene-queries</artifactId>
            <version>${lucene.version}</version>
            <scope>provided</scope>
        </dependency>

        <dependency>
            <groupId>org.apache.lucene</groupId>
            <artifactId>lucene-suggest</artifactId>
            <version>${lucene.version}</version>
            <scope>provided</scope>
        </dependency>

    </dependencies>


</project><|MERGE_RESOLUTION|>--- conflicted
+++ resolved
@@ -5,11 +5,7 @@
         <groupId>org.querqy</groupId>
         <artifactId>querqy-for-lucene</artifactId>
         <relativePath>../pom.xml</relativePath>
-<<<<<<< HEAD
-        <version>4.6.lucene800.0-SNAPSHOT</version>
-=======
-        <version>4.8.lucene810.0-SNAPSHOT</version>
->>>>>>> a2b28a37
+        <version>4.7.lucene800.0-SNAPSHOT</version>
     </parent>
     <artifactId>querqy-lucene</artifactId>
 
