package querqy.lucene;

import org.apache.lucene.queries.function.FunctionQuery;
import org.apache.lucene.queries.function.ValueSource;
import org.apache.lucene.queries.function.valuesource.QueryValueSource;
import org.apache.lucene.search.BoostQuery;
import org.apache.lucene.search.Query;
import org.apache.lucene.util.BytesRef;
import querqy.LowerCaseCharSequence;

/**
 * Created by rene on 09/04/2016.
 */
public interface LuceneQueryUtil {

    /**
     * Wrap a query with a {@link BoostQuery} if the boost factor doesn't equal 1.
     *
     * @param query The query to boost
     * @param boostFactor The boost factor
     * @return A BoostQuery if boostFactor != 1 or the original query in all other cases.
     */
    static Query boost(final Query query, final float boostFactor) {
        return boostFactor == 1f ? query : new BoostQuery(query, boostFactor);
    }

    static ValueSource queryToValueSource(final Query query) {
        return (query instanceof FunctionQuery)
                ? ((FunctionQuery)query).getValueSource()
                : new QueryValueSource(query, 1.0f);
    }
<<<<<<< HEAD
=======

    static DoubleValuesSource queryToDoubleValueSource(final Query query) {
        return (query instanceof FunctionScoreQuery)
                ? ((FunctionScoreQuery)query).getSource()
                : DoubleValuesSource.fromQuery(query);
    }

    static org.apache.lucene.index.Term toLuceneTerm(final String fieldname, final CharSequence value,
                                                            final boolean lowerCaseInput) {

        final BytesRef bytesRef = (value instanceof LowerCaseCharSequence || !lowerCaseInput)
                ? new BytesRef(value)
                : new BytesRef(new LowerCaseCharSequence(value));

        return new org.apache.lucene.index.Term(fieldname, bytesRef);

    }
>>>>>>> 5ec9358e
}<|MERGE_RESOLUTION|>--- conflicted
+++ resolved
@@ -29,14 +29,6 @@
                 ? ((FunctionQuery)query).getValueSource()
                 : new QueryValueSource(query, 1.0f);
     }
-<<<<<<< HEAD
-=======
-
-    static DoubleValuesSource queryToDoubleValueSource(final Query query) {
-        return (query instanceof FunctionScoreQuery)
-                ? ((FunctionScoreQuery)query).getSource()
-                : DoubleValuesSource.fromQuery(query);
-    }
 
     static org.apache.lucene.index.Term toLuceneTerm(final String fieldname, final CharSequence value,
                                                             final boolean lowerCaseInput) {
@@ -48,5 +40,5 @@
         return new org.apache.lucene.index.Term(fieldname, bytesRef);
 
     }
->>>>>>> 5ec9358e
+
 }