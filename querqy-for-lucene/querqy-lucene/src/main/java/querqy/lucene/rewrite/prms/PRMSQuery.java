--- conflicted
+++ resolved
@@ -22,17 +22,11 @@
     };
     
     /**
-<<<<<<< HEAD
-     * Calculate the probability of the query for a given index
-     * @param indexReader
-     * @return
-=======
      * Calculate the probability of this query for a given index
      *
      * @param indexReader The IndexReader
      * @return The probability of this query
      * @throws IOException In case of an error when reading from the index
->>>>>>> 5ec9358e
      */
     double calculateLikelihood(IndexReader indexReader) throws IOException;
 
