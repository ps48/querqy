package querqy.lucene.rewrite;

import org.apache.lucene.analysis.Analyzer;
import org.apache.lucene.analysis.core.KeywordAnalyzer;
import org.apache.lucene.document.Document;
import org.apache.lucene.index.DirectoryReader;
import org.apache.lucene.index.IndexReader;
import org.apache.lucene.index.RandomIndexWriter;
import org.apache.lucene.index.Term;
import org.apache.lucene.search.Explanation;
import org.apache.lucene.search.IndexSearcher;
import org.apache.lucene.search.TopDocs;
import org.apache.lucene.search.Weight;
import org.apache.lucene.search.similarities.ClassicSimilarity;
import org.apache.lucene.store.Directory;
import org.apache.lucene.util.LuceneTestCase;
import org.junit.Test;

public class FieldBoostTermQueryBuilderTest extends LuceneTestCase {

    FieldBoost fieldBoost1  = new ConstantFieldBoost(1f);
    FieldBoost fieldBoost2  = new ConstantFieldBoost(2f);

    @Test
    public void testThatThereIsNoDocumentFrequencyCorrection() {
        assertFalse(new FieldBoostTermQueryBuilder().getDocumentFrequencyCorrection().isPresent());
    }

    // ***** Query *****

    @Test
    public void testThatHashCodeAndEqualsDependOnTerm() {

        FieldBoostTermQueryBuilder.FieldBoostTermQuery tq1 = new FieldBoostTermQueryBuilder()
                .createTermQuery(new Term("f1", "t1"), fieldBoost1);
        FieldBoostTermQueryBuilder.FieldBoostTermQuery tq2 = new FieldBoostTermQueryBuilder()
                .createTermQuery(new Term("f1", "t2"), fieldBoost1);
        assertNotEquals(tq1.hashCode(), tq2.hashCode());
        assertNotEquals(tq1, tq2);

    }

    @Test
    public void testThatHashCodeAndEqualDependOnFieldBoost() {

        FieldBoostTermQueryBuilder.FieldBoostTermQuery tq1 = new FieldBoostTermQueryBuilder()
                .createTermQuery(new Term("f1", "t1"), fieldBoost1);
        FieldBoostTermQueryBuilder.FieldBoostTermQuery tq2 = new FieldBoostTermQueryBuilder()
                .createTermQuery(new Term("f1", "t1"), fieldBoost2);
        assertNotEquals(tq1.hashCode(), tq2.hashCode());
        assertNotEquals(tq1, tq2);

    }

    @Test
    public void testThatHashCodeAndEqualMatch() {

        FieldBoostTermQueryBuilder.FieldBoostTermQuery tq1 = new FieldBoostTermQueryBuilder()
                .createTermQuery(new Term("f1", "t1"), fieldBoost2);
        FieldBoostTermQueryBuilder.FieldBoostTermQuery tq2 = new FieldBoostTermQueryBuilder()
                .createTermQuery(new Term("f1", "t1"), fieldBoost2);
        assertEquals(tq1.hashCode(), tq2.hashCode());
        assertEquals(tq1, tq2);

    }

    @Test
    public void testThatResultsAreFound() throws Exception {

        Analyzer analyzer = new KeywordAnalyzer();

        Directory directory = newDirectory();
        RandomIndexWriter indexWriter = new RandomIndexWriter(random(), directory, analyzer);

        TestUtil.addNumDocsWithStringField("f1", "v1", indexWriter, 1);
        TestUtil.addNumDocsWithStringField("f1", "v2", indexWriter, 1);

        indexWriter.close();

        IndexReader indexReader = DirectoryReader.open(directory);
        IndexSearcher indexSearcher = newSearcher(indexReader);


        Term term = new Term("f1", "v1");

        FieldBoostTermQueryBuilder.FieldBoostTermQuery query = new FieldBoostTermQueryBuilder()
                .createTermQuery(term, fieldBoost1);

        TopDocs topDocs = indexSearcher.search(query, 10);

        assertEquals(1, topDocs.totalHits);
        Document resultDoc = indexSearcher.doc(topDocs.scoreDocs[0].doc);
        assertEquals("v1", resultDoc.get("f1"));

        indexReader.close();
        directory.close();
        analyzer.close();

    }


    @Test
    public void testCreateWeight() throws Exception {

        Analyzer analyzer = new KeywordAnalyzer();

        Directory directory = newDirectory();
        RandomIndexWriter indexWriter = new RandomIndexWriter(random(), directory, analyzer);

        TestUtil.addNumDocsWithStringField("f1", "v1", indexWriter, 4);
        TestUtil.addNumDocsWithStringField("f1", "v2", indexWriter, 1);

        indexWriter.close();

        IndexReader indexReader = DirectoryReader.open(directory);
        IndexSearcher indexSearcher = newSearcher(indexReader);
        indexSearcher.setSimilarity(new ClassicSimilarity());


        Term term = new Term("f1", "v1");

        FieldBoostTermQueryBuilder.FieldBoostTermQuery query = new FieldBoostTermQueryBuilder().createTermQuery(term, fieldBoost2);

        TopDocs topDocs = indexSearcher.search(query, 10);
<<<<<<< HEAD
        final Weight weight = query.createWeight(indexSearcher, true, 4.5f);
        final Explanation explain = weight.explain(indexReader.getContext().leaves().get(0), topDocs.scoreDocs[0].doc);
=======
        final Weight weight = query.createWeight(indexSearcher, ScoreMode.COMPLETE, 4.5f);
        final Explanation explain = weight.explain(indexSearcher.getIndexReader().leaves().get(0), topDocs.scoreDocs[0].doc);
>>>>>>> eae00232

        String explainText = explain.toString();

        assertTrue(explainText.contains("4.5 = queryBoost")); // 4.5 (query)
        assertTrue(explainText.contains("2.0 = fieldBoost")); // 2.0 (field)
        assertTrue(explainText.contains("ConstantFieldBoost(f1^2.0)")); // 2.0 (field)
        assertFalse(explainText.toLowerCase().contains("freq")); // no doc freq

        indexReader.close();
        directory.close();
        analyzer.close();

    }
}<|MERGE_RESOLUTION|>--- conflicted
+++ resolved
@@ -122,13 +122,8 @@
         FieldBoostTermQueryBuilder.FieldBoostTermQuery query = new FieldBoostTermQueryBuilder().createTermQuery(term, fieldBoost2);
 
         TopDocs topDocs = indexSearcher.search(query, 10);
-<<<<<<< HEAD
         final Weight weight = query.createWeight(indexSearcher, true, 4.5f);
-        final Explanation explain = weight.explain(indexReader.getContext().leaves().get(0), topDocs.scoreDocs[0].doc);
-=======
-        final Weight weight = query.createWeight(indexSearcher, ScoreMode.COMPLETE, 4.5f);
         final Explanation explain = weight.explain(indexSearcher.getIndexReader().leaves().get(0), topDocs.scoreDocs[0].doc);
->>>>>>> eae00232
 
         String explainText = explain.toString();
 
