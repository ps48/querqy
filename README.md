![travis ci build status](https://travis-ci.org/renekrie/querqy.png) 
[ ![Download Querqy for Lucene/Solr](https://api.bintray.com/packages/renekrie/maven/querqy-for-lucene/images/download.svg) ](https://bintray.com/renekrie/maven/querqy-for-lucene/_latestVersion)

Support & Community:  [![Gitter community](https://badges.gitter.im/Join%20Chat.svg)](https://gitter.im/querqy/users)
# Querqy

Querqy is a framework for query preprocessing in Java-based search engines. It comes with a powerful, rule-based preprocessor named 'Common Rules Preprocessor', which provides query-time synonyms, query-dependent boosting and down-ranking, and query-dependent filters. While the Common Rules Preprocessor is not specific to any search engine, Querqy provides a plugin to run it within the Solr search engine.

## Getting started: setting up Common Rules under Solr

### Getting Querqy and deploying it to Solr
Querqy versions 1.x.x work with Solr 4.10.x, while Querqy versions 2.x.x require Solr 5, and Querqy versions 3.x.x map to Solr 6. Detailed Solr version mapping:

  - Querqy 2.0.x to 2.5.x - Solr 5.0 (no longer maintained)
  - Querqy 2.6.x to 2.7.x - Solr 5.1
  - Querqy 2.8.x          - Solr 5.3.x
  - Querqy 2.9.x          - Solr 5.4.x 
  - Querqy 2.10.x         - Solr 5.5.x  
  - Querqy 3.0.x          - Solr 6.0.x
  - Querqy 3.1.x          - Solr 6.1.x
  - Querqy 3.2.x          - Solr 6.2.x and Solr 6.3.x
<<<<<<< HEAD
  - Querqy 3.3.x          - Solr 6.4.0
  - Querqy 3.4.x          - Solr 6.4.1
=======
  - Querqy 3.3.x          - Solr 6.4.0 (only)
>>>>>>> b49068d0

You can download a .jar file that includes Querqy and all required dependencies from Bintray: [https://bintray.com/renekrie/maven/querqy-for-lucene](https://bintray.com/renekrie/maven/querqy-for-lucene) (Files - querqy/querqy-solr/\<version\>/querqy-solr-\<version\>-jar-with-dependencies.jar) and simply put it into [Solr's lib folder](https://cwiki.apache.org/confluence/display/solr/Lib+Directives+in+SolrConfig).
Please check the Bintray package [https://bintray.com/renekrie/maven/querqy](https://bintray.com/renekrie/maven/querqy) for Querqy core artifacts and Querqy versions prior to 2.7.4 (Solr 5.1), 2.8.4 (Solr 5.3), 2.9.5 (Solr 5.4), 2.10.4 (Solr 5.5), 3.0.3 (Solr 6.0).

Alternatively, if you already have a Maven build for your Solr plugins, you can add the artifact 'querqy-solr' as a dependency to your pom.xml:


~~~xml
<!-- Add the Querqy repository URL -->
<repository>
    <id>querqy-repo</id>
    <name>Querqy repo</name>
    <url>http://dl.bintray.com/renekrie/maven</url>
</repository>

<!-- Add the querqy-solr dependency -->
<dependencies>
	<dependency>
		<groupId>querqy</groupId>
		<artifactId>querqy-solr</artifactId>
		<version>...</version>
	</dependency>
</dependencies>
     
~~~

### Configuring Solr for Querqy
Querqy provides a [QParserPlugin](http://lucene.apache.org/solr/5_5_0/solr-core/org/apache/solr/search/QParserPlugin.html) and a [search component](https://cwiki.apache.org/confluence/display/solr/RequestHandlers+and+SearchComponents+in+SolrConfig) that need to be configured in file [solrconfig.xml](https://cwiki.apache.org/confluence/display/solr/Configuring+solrconfig.xml) of your Solr core:

~~~xml
<!-- 
    Add the Querqy query parser. 
 -->
<queryParser name="querqy" class="querqy.solr.DefaultQuerqyDismaxQParserPlugin">

    <!--
        Querqy has to parse the user's query text into a query object.
        We use WhiteSpaceQuerqyParser, which only provides a very
        limited syntax (no field names, just -/+ as boolean
        operators). 
        
        Note that the Querqy query parser must not be confused with
        Solr or Lucene query parsers: it is completely independent
        from Lucene/Solr and parses the input into Querqy's internal
        query object model.
    -->
    <lst name="parser">
      <str name="factory">querqy.solr.SimpleQuerqyQParserFactory</str>
      <!-- 
        The parser is provided by a factory, in our case
        by a SimpleQuerqyQParserFactory, which is a very generic 
        factory that just creates an instance for the configured class:
      -->
      <str name="class">querqy.parser.WhiteSpaceQuerqyParser</str>
    </lst>
     	 
	
	<!--
		Define a chain of query rewriters. We'll use just one rewriter
		- SimpleCommonRulesRewriter - which provides 'Common Rules'
		preprocessing.
    --> 
    <lst name="rewriteChain">
    
        <lst name="rewriter">
            <str name="class">querqy.solr.SimpleCommonRulesRewriterFactory</str>
            <!-- 
           	   The file that contains rules for synonyms, 
           	   boosting etc.
            -->
            <str name="rules">rules.txt</str>
            <!--
           	   If true, case will be ignored while trying to find
           	   rules that match the user query input: 
            -->
            <bool name="ignoreCase">true</bool>
            <!-- 
                Some rules in the rules file declare boost queries,
                synonym queries or filter queries that need to be added 				   to the user query. This query parser parses the 
                additional queries from the rules file:
            -->
            <str name="querqyParser">querqy.parser.WhiteSpaceQuerqyParserFactory</str>
        </lst>
       
        <!--
            You can add further rewriters to the chain. For example, 
            you could add a second SimpleCommonRulesRewriter for
            a different group of rules, which would consume the 
            output of the first rewriter. Or you might add a completely 			  different rewriter imlementation, like the ShingleRewriter, 			  that would combine pairs of tokens of the query input and 			  add the concatenated forms as synonyms.
        -->
        <!--
        <lst name="rewriter">
            <str name="class">querqy.solr.contrib.ShingleRewriterFactory</str>
            <bool name="acceptGeneratedTerms">false</bool>
        </lst>
        -->
       
   </lst>
     	 
</queryParser>

<!-- Override the default QueryComponent -->
<searchComponent name="query" class="querqy.solr.QuerqyQueryComponent"/>

~~~

Also see [Advanced configuration: caching](#advanced-configuration-caching).

### Making requests to Solr using Querqy
You can activate the Querqy query parser in Solr by setting the defType request parameter - in other words, just like you would enable any other query parser in a Solr search request:

~~~
defType=querqy
~~~

Alternatively, you can activate and control Querqy using [local parameters](https://cwiki.apache.org/confluence/display/solr/Local+Parameters+in+Queries).

You'll have to set further parameters for Querqy to process the query. These parameters are exactly the same like for the [Extended DisMax Query Parser](https://cwiki.apache.org/confluence/display/solr/The+Extended+DisMax+Query+Parser), including [DisMax parameters](https://cwiki.apache.org/confluence/display/solr/The+DisMax+Query+Parser), with the following exceptions:

-  ``q.alt`` - not implemented yet
-  ``uf, lowercaseOperators`` and query field aliasing - not implemented. Work on this will depend on the availability of a Querqy-internal query parser that accepts field names and boolean (non-prefix) operators. The currently recommended parser, the querqy.parser.WhiteSpaceQuerqyParser, does not provide these features, though field names and boolean operators are part of Querqy's internal query object model.
-  ``stopwords`` - no plans to implement


Example:

~~~
q=personal computer&defType=querqy&qf=name^2.0 description^0.5&pf=name
~~~

With the exception of the defType paramter this query looks like a standard ExtendedDisMax query, and if you haven't configured any rules for the query 'personal computer', the results and their order would be the same like for ExtendedDisMax. If, on the other hand, you have configured a rule

~~~
personal computer =>
    SYNONYM: pc
~~~
Querqy would also search for 'pc' in the 'name' and 'description' fields. You'll learn how to write such rules in the next section.

Querqy has the following optional parameters in addition to those shared with the ExtendedDisMax query parser (you can savely skip this list for the moment):

|Name|Meaning    |Value  |Example|Default value|
|----|-----------|-------------|-------|-------------|
|`gqf` |"generated query fields" - where to query generated terms like synonyms, boost queries etc.|space-separated list of field names and boost factors|`gqf=name^1.1 color^0.9`|use values from param `qf`|
|`gfb`|"generated field boost" - a global boost factor that is multiplied with field-specific boosts of generated fields (use this to quickly give a lower boost to all generated terms and queries) |decimal number (float)|`gfb=0.8`|1.0

### Configuring rules

The rules for the 'Common Rules Rewriter' are maintained in the file that you configured as attribute 'rules' for the SimpleCommonRulesRewriterFactory, i.e. file rules.txt in the following example configuration:

~~~xml

<queryParser name="querqy" class="querqy.solr.DefaultQuerqyDismaxQParserPlugin">

    <lst name="rewriteChain">
    
        <lst name="rewriter">
            <str name="class">querqy.solr.SimpleCommonRulesRewriterFactory</str>
            <!-- 
           	   The file that contains rules for synonyms, 
           	   boosting etc.
            -->
            <str name="rules">rules.txt</str>
~~~

Note that the expected character encoding is UTF-8 and that the maximum size of this file is 1 MB if Solr runs as SolrCloud and if you didn't change the maximum file size in Zookeeper (see [this issue](https://github.com/renekrie/querqy/issues/14) on GitHub).


#### Input matching
The first line of a rule declaration defines the matching criteria for the input query. This line must end in an arrow (`=>`). The next line defines an instruction that shall be applied if the input matches. The same input line can be used for multiple instructions, one per line:

~~~
# if the input contains 'personal computer', add two synonyms, 'pc' and
# 'desktop computer', and rank down by factor 50 documents that 
# match 'software':
personal computer =>
    SYNONYM: pc
    SYNONYM: desktop computer
    DOWN(50): software
~~~

Querqy applies the above rule if it can find the matching criteria 'personal computer' anywhere in the query, provided that there is no other term between 'personal' and 'computer'. It would thus also match the input 'cheap personal computer'. If you want to match the input exactly, or at the beginning or end of the input, you have to mark the input boundaries using double quotation marks:

~~~
# only match the exact query 'personal computer'.
"personal computer" => 
    ....
    
# only match queries starting with 'personal computer'
"personal computer =>
    ....

# only match queries ending with 'personal computer'
personal computer" =>
    ....

~~~

Each input token is matched exactly. Matching is even case-sensitive, but you can make it case-insensitive in the configuration:

~~~xml

<lst name="rewriter">
            <str name="class">querqy.solr.SimpleCommonRulesRewriterFactory</str>
                        <str name="rules">rules.txt</str>
            <!--
           	   If true, case will be ignored while trying to find
           	   rules that match the user query input: 
            -->
            <bool name="ignoreCase">true</bool>


~~~


There is no stemming or fuzzy matching applied to the input. If you want to make 'pc' a synonym for both, 'personal computer' and 'personal computer*s*', you will have to declare two rules:

~~~
personal computer =>
    SYNONYM: pc

personal computers =>
    SYNONYM: pc


~~~ 


You can use a wildcard at the very end of the input declaration:

~~~
sofa* =>
    SYNONYM: sofa $1

~~~ 

The above rule matches if the input contains a token that starts with 'sofa-' and adds a synonym 'sofa + *wildcard matching string*' to the query. For example, a user query 'sofabed' would yield the synonym 'sofa bed'.

The wildcard matches 1 (!) or more characters. It is not intended as a replacement for stemming but to provide some support for decompounding in languages like German where compounding is very productive. For example, compounds of the structure 'material + product type' and 'intended audience + product type' are very common in German. Wildcards in Querqy can help to decompound them and allow to search the components accross multiple fields:

~~~
# match queries like 'kinderschuhe' (= kids' shoes) and 
# 'kinderjacke' (= kids' jacket) and search for 
# 'kinder schuhe'/'kinder jacke' etc. in all search fields
kinder* =>
	SYNONYM: kinder $1

~~~

Wildcard matching can be used for all rule types. There are some restrictions in the current wildcard implementation, which might be removed in the future: 

  - Synonyms and boostings (UP/DOWN) are the only rule types that can pick up the '$1' placeholder.
  - The wildcard can only occur at the very end of the input matching.
  - It cannot be combined with the right-hand input boundary marker (...").
   

#### SYNONYM rules

Querqy gives you a mighty toolset for using synonyms at query time. As opposed to analysis-based query-time synonyms in Solr, Querqy matches multi-term input and avoids scoring issues related to different document frequencies of the original input and synonym terms (see [this blog post](http://opensourceconnections.com/blog/2013/10/27/why-is-multi-term-synonyms-so-hard-in-solr/) and the [discussion on index-time vs. query-time synonyms in the Solr wiki](https://wiki.apache.org/solr/AnalyzersTokenizersTokenFilters#solr.SynonymFilterFactory)). It also allows to configure synonyms in a field-independent manner, making the maintenance of synonyms a lot more intuitive than in Solr.

You have already seen rules for synonyms:

~~~
personal computer =>
    SYNONYM: pc
    
sofa* =>
    SYNONYM: sofa $1
~~~

Synonyms work in only one direction in Querqy. It always tries to match the input that is specified in the rule and adds a synonym if a given user query matches this input. If you need bi-directional synonyms or synonym groups, you have to declare a rule for each direction. For example, if the query 'personal computer' should also search for 'pc' while query 'pc' should also search for 'personal computer', you would write these two rules:

~~~
personal computer =>
    SYNONYM: pc

pc =>
	SYNONYM: personal computer
~~~

##### The right-hand side of synonym rules

The right-hand side of the synonym expression will be parsed by the parser that you configured as `queryParser` for the Common Rules rewriter:

~~~xml
<lst name="rewriteChain">
    
        <lst name="rewriter">
            <str name="class">querqy.solr.SimpleCommonRulesRewriterFactory</str>
            <str name="rules">rules.txt</str>
            ..
            <str name="querqyParser">querqy.parser.WhiteSpaceQuerqyParserFactory</str>
        </lst>

~~~

Thus, in the following example, the `WhiteSpaceQuerqyParser` is used to parse "personal computer" into Querqy's internal query object model:

~~~
pc =>
	SYNONYM: personal computer
~~~


Querqy will assign fields in which it searches for the synonym query only after applying all rules and all rewriters when it finally creates a Lucene query from the Querqy-internal query object model. The search fields for synonyms are taken from the `gqf` parameter (priority) or from `qf` (see [request parameters](#making-requests-to-solr-using-querqy)).

##### Expert: Structure of expanded queries

Querqy preserves the 'minimum should match' semantics for boolean queries (parameter `mm` for the DisMax query parser) when constructing synonyms. In order to provide this semantics, given mm=1, the rule

~~~
personal computer =>
    SYNONYM: pc
~~~

produces the query 

~~~
boolean_query (mm=1) (
	dismax('personal','pc'),
	dismax('computer','pc')
)
~~~

and *NOT*

~~~
boolean_query(mm=??) (
	boolean_query(mm=1) (
		dismax('personal'),
		dismax('computer')
	),
	dismax('pc')
)
~~~

#### UP/DOWN rules

UP and DOWN rules add a positive or negative boost query to the user query, which helps to bring documents that match the boost query further up or down in the result list.

The following rules add UP and DOWN queries to the input query 'iphone'. The UP instruction promotes documents also containing 'apple' further to the top of the result list, while the DOWN query puts documents containing 'case' further down the search results:

~~~
iphone =>
	UP(10): apple
	DOWN(20): case

~~~

UP and DOWN both take boost factors as parameters. The default boost factor is 1.0. The interpretation of the boost factor is left to the search engine and it might differ between UP and DOWN, which means that UP(10):x and DOWN(10):x do not necessarily equal out each other.

The right-hand side of UP and DOWN instructions will either be parsed using the configured query parser (see [The right-hand side of synonym rules](#the-right-hand-side-of-synonym-rules)), or it will be treated as a query in the syntax of the search engine if the right-hand-side of the query is prefixed by `*`.

In the following example we favour a certain price range as an interpretation of 'cheap' and penalise documents from category 'accessories' using raw Solr queries:


~~~
cheap notebook =>
	UP(10): * price:[350 TO 450]
	DOWN(20): * category:accessories

~~~

#### FILTER rules
Filter rules work similar to UP and DOWN rules, but instead of moving search results up or down the result list they restrict search results to those that match the filter query. The following rule looks similar to the 'iphone' example above but it restricts the search results to documents that contain 'apple' and not 'case':

~~~
iphone =>
	FILTER: apple
	FILTER: -case
~~~

The filter is applied to all fields given in the `gqf` or `qf` parameters. In the case of a required keyword ('apple') the filter matches if the keyword occurs in one or more query fields. The negative filter ('-case') only matches documents where the keyword occurs in none of the query fields. (Note [this issue](https://github.com/renekrie/querqy/issues/16) for purely negative queries.)

The right-hand side of filter instructions accepts raw queries. To completely exclude results from category 'accessories' for query 'notebook' you would write:

~~~
notebook =>
	FILTER: * -category:accessories

~~~
   
#### DELETE rules

Delete rules allow you to remove keywords from a query. This is comparable to stopwords in Solr but in Querqy keywords are removed before starting the field analysis chain. Delete rules are thus field-independent. It is also possible to apply delete rules before all other rules (see [Rule ordering](#rule-ordering)), which helps to remove stopwords that could otherwise prevent further Querqy rules from matching.  

The following rule declares that whenever Querqy sees the input 'cheap iphone' it should remove keyword 'cheap' from the query and only search for 'iphone':

~~~
cheap iphone =>
	DELETE: cheap
~~~

While in this example the keyword 'cheap' will only be deleted if it is followed by 'iphone', you can also delete keywords regardless of the context:

~~~
cheap =>
	DELETE: cheap
~~~

or simply:

~~~
cheap =>
	DELETE
~~~

If the right-hand side of the delete instruction contains more than one term, each term will be removed from the query individually (= they are not considered a phrase and further terms can occur between them):

~~~
cheap iphone unlocked =>
	DELETE: cheap unlocked
~~~	

The above rule would turn the input query 'cheap iphone unlocked' into search query 'iphone'.

The following restrictions apply to delete rules:

   - Terms to be deleted must be part of the input declaration.
   - Querqy will not delete the only term in a query.

#### DECORATE rules

Decorate rules are not strictly query rewriting rules but they are quite handy to add query-dependent information to search results. For example, in online shops there are almost always a few search queries that have nothing to do with the products in the shop but with deliveries, T&C, FAQs and other service information. A decorate rule matches those search terms and adds the configured information to the search results:

~~~
faq =>
	DECORATE: redirect, /service/faq

~~~

The Solr response will then contain an array 'querqy_decorations' with the right-hand side expressions of the matching decorate rules:

~~~xml
<response>
    <lst name="responseHeader">...</lst>
    <result name="response" numFound="0" start="0">...</result>
    <lst name="facet_counts">...</lst>
    <arr name="querqy_decorations">
        <str>redirect, /service/faq</str>
        ...
    </arr>
</response>

~~~

Querqy does not inspect the right-hand side of the decorate instruction ('redirect, /service/faq') but returns the configured value 'as is'. You could even configure a JSON-formatted value in this place but you have to assure that the value does not contain any line break.


#### Rule ordering

There is no defined order for the application of rules in Querqy's Common Rules rewriter. When the rewriter sees a query it first tries to find all rules that match the input and then it applies these rules. If you want to make the output of one rule the input for matching another rule, you can split your rules across multiple rewriters, each with its own rules file. 

For example, it is often handy to first apply delete rules before applying further rule types:

~~~xml

<queryParser name="querqy" class="querqy.solr.DefaultQuerqyDismaxQParserPlugin">

    <lst name="parser">
      <str name="factory">querqy.solr.SimpleQuerqyQParserFactory</str>
      <str name="class">querqy.parser.WhiteSpaceQuerqyParser</str>
    </lst>
     	 	
	<!--
		The chain of query rewriters.
    --> 
    <lst name="rewriteChain">
    
        <lst name="rewriter">
            <str name="class">querqy.solr.SimpleCommonRulesRewriterFactory</str>
            <!-- 
           	   The file only contains delete rules.
            -->
            <str name="rules">delete-rules.txt</str>
            <bool name="ignoreCase">true</bool>
            <str name="querqyParser">querqy.parser.WhiteSpaceQuerqyParserFactory</str>
        </lst>
        <!-- 
        	The rewritten query of the above rewriter becomes
        	the input for the rewriter below:
        -->
        <lst name="rewriter">
            <str name="class">querqy.solr.SimpleCommonRulesRewriterFactory</str>
            <!-- 
           	   The file only contains further rules (synonyms etc.)
            -->
            <str name="rules">rules.txt</str>
            <bool name="ignoreCase">true</bool>
            <str name="querqyParser">querqy.parser.WhiteSpaceQuerqyParserFactory</str>
        </lst>

   </lst>

</queryParser>

~~~

### Advanced configuration: Caching
When you configure rewrite rules for Querqy, in most cases you will not specify field names. For example, you would use a synonym rule to say that if the user enters a query 'personal computer', Solr should also search for 'pc' and Querqy would automatically create field-specific queries like 'name:pc', 'description:pc', 'color:pc' etc. for the right-hand side of the synonym rule. The fields for which Solr creates queries depend on the gqf or qf parameters. On the other hand, it is very unlikely that an input term would have matches in all fields that are given in 'gqf'/'qf'. In the example, it is very unlikely that there would be a document having the term 'pc' in the 'color' field.

You can configure Querqy to check on startup/core reloading/when opening a searcher whether the terms on the right-hand side of the rules have matches in the query fields and cache this information. If there is no document matching the right-hand side term in a given field, the field-specific query will not be executed again until Solr opens a new searcher. Caching this information can speed up Querqy considerably, expecially if there are many query fields.

Cache configuration (solrconfig.xml):

~~~
<query>
   <!-- Place a custom cache in the <query> section: -->
	<cache name="querqyTermQueryCache"
              class="solr.LFUCache"
              size="1024"
              initialSize="1024"
              autowarmCount="0"
              regenerator="solr.NoOpRegenerator"
    />
    
    <!-- 
    	A preloader for the cache, called when Solr is started up or when
    	the core is reloaded.
    -->
    <listener event="firstSearcher" class="querqy.solr.TermQueryCachePreloader">
    		<!-- 
    			The fields for which Querqy pre-checks and caches whether the 
    			right-hand side terms match. Normally the same set of fields like
    			in qf/gqf but you could omit fields that are very quick to query.
    		-->
      		<str name="fields">f1 f2</str>
      		
      		<!-- The name of the configered Querqy QParserPlugin -->
      		<str name="qParserPlugin">querqy</str>
      		
      		<!-- The name of the custom cache -->
      		<str name="cacheName">querqyTermQueryCache</str>
      		
      		<!-- 
      			If false, the preloader would not test for matches of the right-hand side
      			terms but only cache the rewritten (text-analysed) query. This can already
      			save query time if there are many query fields and if the rewritten query 
      			is very complex. You would normally set this to 'true' to completely avoid 
      			executing non-matching term queries later.
      		-->
      		<bool name="testForHits">true</bool>
    </listener>
    	
    <!-- 
    	Same preloader as above but listening to 'newSearcher' events (for example,
    	commits with openSearcher=true)
    -->
    <listener event="newSearcher" class="querqy.solr.TermQueryCachePreloader">
      		<str name="fields">f1 f2</str>
      		<str name="qParserPlugin">querqy</str>
      		<str name="cacheName">querqyTermQueryCache</str>
      		<bool name="testForHits">true</bool>
    </listener>
    	
    	
</query> 


<!-- Tell the Querqy query parser to use the custom cache: -->
<queryParser name="querqy" class="querqy.solr.DefaultQuerqyDismaxQParserPlugin">
	    
	    <!-- 
	          A reference to the custom cache. It must match the 
	          cache name that you have used in the cache definition.
	    --> 
	    <str name="termQueryCache.name">querqyTermQueryCache</str>
	    
	    
	    <!--
	    		If true, the cache will be updated after preloading for terms 
	    		from all user queries, including those that were not rewritten. 
	    		In most cases this should be set to 'false' in order to make sure 
	    		that the information for the right-hand side terms of your rewrite rules 
	    		is never evicted from the cache.
	    -->
	    <bool name="termQueryCache.update">false</bool>
	    
		<lst name="rewriteChain">
           ...
       </lst>    
</queryParser>          
~~~



## License
Querqy is licensed under the [Apache License, Version 2](http://www.apache.org/licenses/LICENSE-2.0.html).

## Development

### Modules

 - `querqy-antlr` - An [ANTLR-based](http://www.antlr.org/) Querqy query parser (incomplete, do not use)
 - `querqy-core` - The core component. Search-engine independent, Querqy's query object model, Common Rules Rewriter
 - `querqy-for-lucene/querqy-lucene` - Lucene-specific components. Builder for creating a Lucene query from Querqy's query object model
 - `querqy-for-lucene/querqy-solr` - Solr-specific components. QParserPlugin, SearchComponent.

 querqy-core and querqy-for-lucene are released separately and version numbers will diverge.

### Branches
Please base development on the branch for the corresponding Solr version. querqy-core development should be based on the branch for the latest Solr version.


### Contributors

 - [Anton Dumler](https://github.com/jagile)
 - [Markus Heiden](https://github.com/markus-s24)
 - [Markus Müllenborn](https://github.com/muellenborn)
 - [Martin Grotzke](https://github.com/magro)
 - [René Kriegler](https://github.com/renekrie), Committer/Maintainer
 - [Robert Giacinto](https://github.com/lichtsprung)
 - [Tobias Kässmann](https://github.com/tkaessmann)
 - [Torsten Bøgh Köster](https://github.com/tboeghk)

Many thanks to [Galeria Kaufhof](https://github.com/Galeria-Kaufhof), [shopping24](https://github.com/shopping24/) and [inoio](https://github.com/inoio) for their support.

[Querqy is built using Travis CI](https://travis-ci.org/renekrie/querqy).


<|MERGE_RESOLUTION|>--- conflicted
+++ resolved
@@ -19,12 +19,8 @@
   - Querqy 3.0.x          - Solr 6.0.x
   - Querqy 3.1.x          - Solr 6.1.x
   - Querqy 3.2.x          - Solr 6.2.x and Solr 6.3.x
-<<<<<<< HEAD
-  - Querqy 3.3.x          - Solr 6.4.0
+  - Querqy 3.3.x          - Solr 6.4.0 (only)
   - Querqy 3.4.x          - Solr 6.4.1
-=======
-  - Querqy 3.3.x          - Solr 6.4.0 (only)
->>>>>>> b49068d0
 
 You can download a .jar file that includes Querqy and all required dependencies from Bintray: [https://bintray.com/renekrie/maven/querqy-for-lucene](https://bintray.com/renekrie/maven/querqy-for-lucene) (Files - querqy/querqy-solr/\<version\>/querqy-solr-\<version\>-jar-with-dependencies.jar) and simply put it into [Solr's lib folder](https://cwiki.apache.org/confluence/display/solr/Lib+Directives+in+SolrConfig).
 Please check the Bintray package [https://bintray.com/renekrie/maven/querqy](https://bintray.com/renekrie/maven/querqy) for Querqy core artifacts and Querqy versions prior to 2.7.4 (Solr 5.1), 2.8.4 (Solr 5.3), 2.9.5 (Solr 5.4), 2.10.4 (Solr 5.5), 3.0.3 (Solr 6.0).
