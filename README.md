--- conflicted
+++ resolved
@@ -17,16 +17,10 @@
 
 |Solr version|Querqy version    |  |
 |----|-----------|-------------|
-<<<<<<< HEAD
+|7.5.0| 4.2.lucene720.x||
 |7.4.0| 4.2.lucene720.x||
 |7.3.x| 4.2.lucene720.x||
 |7.2.x| 4.2.lucene720.x||
-=======
-|7.5.0| 4.1.lucene720.x||
-|7.4.0| 4.1.lucene720.x||
-|7.3.x| 4.1.lucene720.x||
-|7.2.x| 4.1.lucene720.x||
->>>>>>> 14a3b4d9
 |7.1.0| 4.1.lucene700.x||
 |7.0.x| 4.1.lucene700.x|Many thanks to [Matthias Krüger](https://github.com/mkr) for major contributions to Querqy for Solr 7|
 |6.6.x| 3.5.x||
