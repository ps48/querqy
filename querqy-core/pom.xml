--- conflicted
+++ resolved
@@ -20,21 +20,10 @@
         <tag>HEAD</tag>
     </scm>
 
-<<<<<<< HEAD
-    <prerequisites>
-        <maven>3.2.0</maven>
-    </prerequisites>
-
     <properties>
-        <project.build.sourceEncoding>UTF-8</project.build.sourceEncoding>
-        <junit.version>4.11</junit.version>
-        <hamcrest.version>1.3</hamcrest.version>
-        <mockito.version>1.10.19</mockito.version>
         <noggit.version>0.8</noggit.version>
     </properties>
 
-=======
->>>>>>> 8ab461ff
     <dependencies>
         <dependency>
             <groupId>org.hamcrest</groupId>
