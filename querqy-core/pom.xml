<<<<<<< HEAD
<project xmlns="http://maven.apache.org/POM/4.0.0" xmlns:xsi="http://www.w3.org/2001/XMLSchema-instance" xsi:schemaLocation="http://maven.apache.org/POM/4.0.0 http://maven.apache.org/xsd/maven-4.0.0.xsd">
	<modelVersion>4.0.0</modelVersion>

	<parent>
		<groupId>querqy</groupId>
		<artifactId>querqy-parent</artifactId>
		<version>3.2.0-SNAPSHOT</version>
	</parent>

	<artifactId>querqy-core</artifactId>

	<build>
		<plugins>
			<plugin>
				<groupId>org.apache.maven.plugins</groupId>
				<artifactId>maven-jar-plugin</artifactId>
				<executions>
					<execution>
						<goals>
							<goal>test-jar</goal>
						</goals>
					</execution>
				</executions>
			</plugin>
		</plugins>
	</build>
=======
<project xmlns="http://maven.apache.org/POM/4.0.0" xmlns:xsi="http://www.w3.org/2001/XMLSchema-instance"
         xsi:schemaLocation="http://maven.apache.org/POM/4.0.0 http://maven.apache.org/xsd/maven-4.0.0.xsd">

    <modelVersion>4.0.0</modelVersion>

    <artifactId>querqy-core</artifactId>
    <groupId>querqy</groupId>
    <version>3.1.0-SNAPSHOT</version>

    <scm>
        <url>git@github.com:renekrie/querqy.git</url>
        <connection>scm:git:git@github.com:renekrie/querqy.git</connection>
        <developerConnection>scm:git:git@github.com:renekrie/querqy.git</developerConnection>
        <tag>HEAD</tag>
    </scm>

    <prerequisites>
        <maven>3.2.0</maven>
    </prerequisites>

    <properties>
        <project.build.sourceEncoding>UTF-8</project.build.sourceEncoding>
        <junit.version>4.11</junit.version>
        <hamcrest.version>1.3</hamcrest.version>
        <mockito.version>1.10.19</mockito.version>
    </properties>

    <dependencies>
        <dependency>
            <groupId>org.hamcrest</groupId>
            <artifactId>hamcrest-library</artifactId>
            <version>${hamcrest.version}</version>
            <scope>test</scope>
        </dependency>
        <dependency>
            <groupId>junit</groupId>
            <artifactId>junit</artifactId>
            <version>${junit.version}</version>
            <scope>test</scope>
            <exclusions>
                <exclusion>
                    <groupId>org.hamcrest</groupId>
                    <artifactId>hamcrest-core</artifactId>
                </exclusion>
            </exclusions>
        </dependency>
        <dependency>
            <groupId>org.mockito</groupId>
            <artifactId>mockito-core</artifactId>
            <version>${mockito.version}</version>
            <scope>test</scope>
        </dependency>
    </dependencies>


    <build>
        <plugins>
            <plugin>
                <groupId>org.apache.maven.plugins</groupId>
                <artifactId>maven-source-plugin</artifactId>
                <executions>
                    <execution>
                        <id>attach-sources</id>
                        <goals>
                            <goal>jar</goal>
                        </goals>
                    </execution>
                </executions>
            </plugin>
            <plugin>
                <groupId>org.apache.maven.plugins</groupId>
                <artifactId>maven-jar-plugin</artifactId>
                <executions>
                    <execution>
                        <goals>
                            <goal>test-jar</goal>
                        </goals>
                    </execution>
                </executions>
            </plugin>
        </plugins>

        <pluginManagement>
            <plugins>
                <plugin>
                    <artifactId>maven-release-plugin</artifactId>
                    <version>2.5.3</version>
                    <configuration>
                        <useReleaseProfile>false</useReleaseProfile>
                        <releaseProfiles>release</releaseProfiles>
                        <autoVersionSubmodules>true</autoVersionSubmodules>
                    </configuration>
                </plugin>
                <plugin>
                    <groupId>org.apache.maven.plugins</groupId>
                    <artifactId>maven-compiler-plugin</artifactId>
                    <configuration>
                        <source>1.7</source>
                        <target>1.7</target>
                    </configuration>
                </plugin>
                <plugin>
                    <groupId>org.codehaus.mojo</groupId>
                    <artifactId>cobertura-maven-plugin</artifactId>
                    <version>2.6</version>
                    <configuration>
                        <instrumentation>
                            <excludes>
                                <exclude>**/*Test.class</exclude>
                            </excludes>
                        </instrumentation>
                    </configuration>
                    <executions>
                        <execution>
                            <goals>
                                <goal>clean</goal>
                            </goals>
                        </execution>
                    </executions>
                </plugin>
            </plugins>
        </pluginManagement>

    </build>
    <reporting>
        <plugins>
            <plugin>
                <groupId>org.codehaus.mojo</groupId>
                <artifactId>cobertura-maven-plugin</artifactId>
                <version>2.6</version>
            </plugin>
        </plugins>
    </reporting>

    <distributionManagement>
        <repository>
            <id>bintray-rene-maven</id>
            <name>renekrie-maven-querqy</name>
            <url>https://api.bintray.com/maven/renekrie/maven/querqy</url>
        </repository>
    </distributionManagement>


>>>>>>> 49646cd5
</project><|MERGE_RESOLUTION|>--- conflicted
+++ resolved
@@ -1,31 +1,3 @@
-<<<<<<< HEAD
-<project xmlns="http://maven.apache.org/POM/4.0.0" xmlns:xsi="http://www.w3.org/2001/XMLSchema-instance" xsi:schemaLocation="http://maven.apache.org/POM/4.0.0 http://maven.apache.org/xsd/maven-4.0.0.xsd">
-	<modelVersion>4.0.0</modelVersion>
-
-	<parent>
-		<groupId>querqy</groupId>
-		<artifactId>querqy-parent</artifactId>
-		<version>3.2.0-SNAPSHOT</version>
-	</parent>
-
-	<artifactId>querqy-core</artifactId>
-
-	<build>
-		<plugins>
-			<plugin>
-				<groupId>org.apache.maven.plugins</groupId>
-				<artifactId>maven-jar-plugin</artifactId>
-				<executions>
-					<execution>
-						<goals>
-							<goal>test-jar</goal>
-						</goals>
-					</execution>
-				</executions>
-			</plugin>
-		</plugins>
-	</build>
-=======
 <project xmlns="http://maven.apache.org/POM/4.0.0" xmlns:xsi="http://www.w3.org/2001/XMLSchema-instance"
          xsi:schemaLocation="http://maven.apache.org/POM/4.0.0 http://maven.apache.org/xsd/maven-4.0.0.xsd">
 
@@ -33,7 +5,7 @@
 
     <artifactId>querqy-core</artifactId>
     <groupId>querqy</groupId>
-    <version>3.1.0-SNAPSHOT</version>
+    <version>3.2.0-SNAPSHOT</version>
 
     <scm>
         <url>git@github.com:renekrie/querqy.git</url>
@@ -169,5 +141,4 @@
     </distributionManagement>
 
 
->>>>>>> 49646cd5
 </project>