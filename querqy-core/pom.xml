--- conflicted
+++ resolved
@@ -1,31 +1,3 @@
-<<<<<<< HEAD
-<project xmlns="http://maven.apache.org/POM/4.0.0" xmlns:xsi="http://www.w3.org/2001/XMLSchema-instance" xsi:schemaLocation="http://maven.apache.org/POM/4.0.0 http://maven.apache.org/xsd/maven-4.0.0.xsd">
-	<modelVersion>4.0.0</modelVersion>
-
-	<parent>
-		<groupId>querqy</groupId>
-		<artifactId>querqy-parent</artifactId>
-		<version>2.9.5-SNAPSHOT</version>
-	</parent>
-
-	<artifactId>querqy-core</artifactId>
-
-	<build>
-		<plugins>
-			<plugin>
-				<groupId>org.apache.maven.plugins</groupId>
-				<artifactId>maven-jar-plugin</artifactId>
-				<executions>
-					<execution>
-						<goals>
-							<goal>test-jar</goal>
-						</goals>
-					</execution>
-				</executions>
-			</plugin>
-		</plugins>
-	</build>
-=======
 <project xmlns="http://maven.apache.org/POM/4.0.0" xmlns:xsi="http://www.w3.org/2001/XMLSchema-instance"
          xsi:schemaLocation="http://maven.apache.org/POM/4.0.0 http://maven.apache.org/xsd/maven-4.0.0.xsd">
 
@@ -169,5 +141,4 @@
     </distributionManagement>
 
 
->>>>>>> edd5acbd
 </project>