--- conflicted
+++ resolved
@@ -20,10 +20,7 @@
 import java.util.LinkedList;
 import java.util.List;
 import java.util.Optional;
-<<<<<<< HEAD
 import java.util.Set;
-=======
->>>>>>> 7088a4db
 import java.util.function.IntUnaryOperator;
 
 
@@ -44,22 +41,14 @@
     private Input inputPattern = null;
     private int instructionsCount = 0;
     private List<Instruction> instructionList = null;
-    private PropertiesBuilder propertiesBuilder;
+    private final PropertiesBuilder propertiesBuilder;
 
     private final Set<Object> seenInstructionIds = new HashSet<>();
     private IntUnaryOperator lineNumberMapper = lineNumb -> lineNumb;
 
-<<<<<<< HEAD
     public SimpleCommonRulesParser(final Reader in, final boolean allowBooleanInput,
                                    final QuerqyParserFactory querqyParserFactory, final boolean ignoreCase) {
         this(in, allowBooleanInput, querqyParserFactory, new TrieMapRulesCollectionBuilder(ignoreCase));
-=======
-    private IntUnaryOperator lineNumberMapper = lineNumb -> lineNumb;
-
-    public SimpleCommonRulesParser(final Reader in, final QuerqyParserFactory querqyParserFactory,
-                                   final boolean ignoreCase) {
-        this(in, querqyParserFactory, new TrieMapRulesCollectionBuilder(ignoreCase));
->>>>>>> 7088a4db
     }
 
     public SimpleCommonRulesParser(final Reader in, final boolean allowBooleanInput,
@@ -177,23 +166,15 @@
 
                 }
             } else if (lineObject instanceof ValidationError) {
-<<<<<<< HEAD
                 throw new RuleParseException(lineNumberMapper.applyAsInt(lineNumber),
                         ((ValidationError) lineObject).getMessage());
-=======
-                throw new RuleParseException(lineNumberMapper.applyAsInt(lineNumber), ((ValidationError) lineObject).getMessage());
->>>>>>> 7088a4db
             } else if (lineObject instanceof Instruction) {
                 instructionList.add((Instruction) lineObject);
             } else if (lineObject instanceof String) {
                 final Optional<ValidationError> optionalError = propertiesBuilder.nextLine(line);
                 if (optionalError.isPresent()) {
-<<<<<<< HEAD
                     throw new RuleParseException(lineNumberMapper.applyAsInt(lineNumber),
                             optionalError.map(ValidationError::getMessage).orElse(""));
-=======
-                    throw new RuleParseException(lineNumberMapper.applyAsInt(lineNumber), optionalError.map(ValidationError::getMessage).orElse(""));
->>>>>>> 7088a4db
                 }
             }
 
