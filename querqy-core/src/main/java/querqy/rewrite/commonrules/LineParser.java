--- conflicted
+++ resolved
@@ -12,10 +12,7 @@
 
 import querqy.model.Clause;
 import querqy.model.Clause.Occur;
-<<<<<<< HEAD
 import querqy.model.Input;
-=======
->>>>>>> 7088a4db
 import querqy.model.ParametrizedRawQuery;
 import querqy.model.RawQuery;
 import querqy.model.StringRawQuery;
@@ -151,37 +148,9 @@
                 return new ValidationError("SYNONYM instruction is not allowed for boolean input");
             } else {
 
-<<<<<<< HEAD
                 if (lcLine.length() == 7) {
                     return new ValidationError("Cannot parse line: " + line);
                 }
-=======
-            String synonymString = line.substring(7).trim();
-            float boost = SynonymInstruction.DEFAULT_TERM_BOOST;
-
-            // check for boost (optional)
-            if (synonymString.charAt(0) == '(') {
-                synonymString = synonymString.substring(1).trim();
-                int boostEndBracket = synonymString.indexOf(')');
-                if (boostEndBracket < 0) {
-                    return new ValidationError("Cannot parse line. No closing bracket found: " + line);
-                }
-                try {
-                    boost = Float.parseFloat(synonymString.substring(0, boostEndBracket));
-                } catch (final NumberFormatException e) {
-                    return new ValidationError("Cannot parse line. Invalid boost in: " + line + ". Threw: " + e.getMessage());
-                }
-
-                if (boost < 0) {
-                    return new ValidationError("Cannot parse line. Negative boost not allowed: " + line);
-                }
-                synonymString = synonymString.substring(boostEndBracket + 1).trim();
-            }
-
-            if (synonymString.charAt(0) != ':') {
-                return new ValidationError("Cannot parse line, ':' expetcted in " + line);
-            }
->>>>>>> 7088a4db
 
                 String synonymString = line.substring(7).trim();
                 float boost = SynonymInstruction.DEFAULT_TERM_BOOST;
@@ -231,15 +200,6 @@
                 } else {
                     return new SynonymInstruction(synonymTerms, boost);
                 }
-<<<<<<< HEAD
-=======
-            }
-            if (synonymTerms.isEmpty()) {
-                // should never happen
-                return new ValidationError("Cannot parse line: " + line);
-            } else {
-                return new SynonymInstruction(synonymTerms, boost);
->>>>>>> 7088a4db
             }
         }
 
@@ -276,15 +236,9 @@
         }
     }
 
-<<<<<<< HEAD
     private static final String DECORATE_ERROR_MESSAGE_TEMPLATE = "Invalid decorate rule %s. Decorate rules must " +
             "either be defined only with a value, e. g. DECORATE: value, or with a key surrounded by brackets and a " +
             "value, e.g. DECORATE(key): value.";
-=======
-    private static final String DECORATE_ERROR_MESSAGE_TEMPLATE = "Invalid decorate rule %s. Decorate rules must either " +
-            "be defined only with a value, e. g. DECORATE: value, or with a key surrounded by brackets and a value, " +
-            "e. g. DECORATE(key): value.";
->>>>>>> 7088a4db
 
     private static String createDecorateErrorMessage(final String line) {
         return String.format(DECORATE_ERROR_MESSAGE_TEMPLATE, line);
