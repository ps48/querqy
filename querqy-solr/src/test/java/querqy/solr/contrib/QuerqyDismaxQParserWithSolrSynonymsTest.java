package querqy.solr.contrib;

import org.apache.lucene.search.BooleanQuery;
import org.apache.lucene.search.Query;
import org.apache.solr.SolrTestCaseJ4;
import org.apache.solr.common.params.DisMaxParams;
import org.apache.solr.request.SolrQueryRequest;
import org.junit.BeforeClass;
import org.junit.Test;

import querqy.parser.WhiteSpaceQuerqyParser;
import querqy.rewrite.RewriteChain;
import querqy.solr.QuerqyDismaxQParser;

@SolrTestCaseJ4.SuppressSSL
public class QuerqyDismaxQParserWithSolrSynonymsTest extends SolrTestCaseJ4 {


   public static void index() throws Exception {

      assertU(adoc("id", "1", "f1", "a"));
      assertU(adoc("id", "2", "f1", "a"));
      assertU(adoc("id", "3", "f2", "a"));
      assertU(adoc("id", "4", "f1", "b"));

      assertU(commit());
   }

   @BeforeClass
   public static void beforeTests() throws Exception {
      initCore("contrib/solrconfig-QuerqyDismaxQParserWithSolrSynonymsTest.xml", "schema.xml");
      index();
   }

   @Test
   public void testThatPFWorksWithSynonymRewriting() throws Exception {

      SolrQueryRequest req = req("q", "a b",
            DisMaxParams.QF, "f1 f2^0.9",
            DisMaxParams.PF, "f1^0.5",
            "defType", "querqy",
            "debugQuery", "true");

      assertQ("ps with synonyms not working",
            req,
            "//str[@name='parsedquery'][contains(.,'PhraseQuery(f1:\"a b\")^0.5')]");

      req.close();

   }

   @Test
   public void testThatPF23FWorksWithSynonymRewriting() throws Exception {

      SolrQueryRequest req = req("q", "a b c d",
            DisMaxParams.QF, "f1 f2^0.9",
            DisMaxParams.PF2, "f1~2^2.1",
            DisMaxParams.PF3, "f2~3^3.9",
            "defType", "querqy",
            "debugQuery", "true");

      assertQ("ps2/3 with synonyms not working",
            req,
<<<<<<< HEAD
            "//str[@name='parsedquery'][contains(.,'PhraseQuery(f1:\"a b\"~2)^2.1')]",
            "//str[@name='parsedquery'][contains(.,'PhraseQuery(f1:\"b c\"~2)^2.1')]",
            "//str[@name='parsedquery'][contains(.,'PhraseQuery(f1:\"c d\"~2)^2.1')]",
            "//str[@name='parsedquery'][contains(.,'PhraseQuery(f2:\"a b c\"~3)^3.9')]",
            "//str[@name='parsedquery'][contains(.,'PhraseQuery(f2:\"b c d\"~3)^3.9')]");
=======
            "//str[@name='parsedquery'][contains(.,'(f1:\"a b\"~2 f1:\"b c\"~2 f1:\"c d\"~2)^2.1')]",
            "//str[@name='parsedquery'][contains(.,'f2:\"a b c\"~3 f2:\"b c d\"~3)^3.9')]");
>>>>>>> 2928a2f5

      req.close();

   }

   @Test
   public void testThatGeneratedTermsArePenalised() throws Exception {
      SolrQueryRequest req = req("q", "a b",
            DisMaxParams.QF, "f1^2",
            DisMaxParams.PF, "f1^0.5",
            QuerqyDismaxQParser.GFB, "0.8",
            "defType", "querqy",
            "debugQuery", "true");

      assertQ(QuerqyDismaxQParser.GFB + " not working",
            req,
            "//str[@name='parsedquery'][contains(.,'f1:a^2.0 | f1:x^1.6')]",
            "//str[@name='parsedquery'][contains(.,'PhraseQuery(f1:\"a b\")^0.5')]");

      req.close();
   }
   
   @Test
   public void testThatGeneratedQueryFieldBoostsAreApplied() throws Exception {
      SolrQueryRequest req = req("q", "a",
            DisMaxParams.QF, "f1^2 f2^3",
            QuerqyDismaxQParser.GFB, "0.8",
            QuerqyDismaxQParser.GQF, "f2^10",
            "defType", "querqy",
            "debugQuery", "true");

      assertQ("Generated query field boosts not working",
            req,
            "//str[@name='parsedquery'][contains(.,'f1:a^2.0 | f2:a^3.0 | f2:x^10.0')]"
      );
      req.close();
   }
   
   @Test
   public void testThatGeneratedQueryFieldsAreApplied() throws Exception {
      SolrQueryRequest req = req("q", "a",
            DisMaxParams.QF, "f1^2 f2^3",
            QuerqyDismaxQParser.GFB, "0.8",
            QuerqyDismaxQParser.GQF, "f2 f4",
            "defType", "querqy",
            "debugQuery", "true");

      assertQ("Generated query fields not working",
            req,
            "//str[@name='parsedquery'][contains(.,'f1:a^2.0 | f2:a^3.0 | f2:x^2.4 | f4:x^0.8')]"
      );
      req.close();
   }
   

   public void verifyQueryString(SolrQueryRequest req, String q, String... expectedSubstrings) throws Exception {

      QuerqyDismaxQParser parser = new QuerqyDismaxQParser(q, null, req.getParams(), req, new RewriteChain(),
           new WhiteSpaceQuerqyParser(), null);
      Query query = parser.parse();
      req.close();
      assertTrue(query instanceof BooleanQuery);
      BooleanQuery bq = (BooleanQuery) query;
      String qStr = bq.toString();
      for (String exp : expectedSubstrings) {
         assertTrue("Missing: " + exp, qStr.indexOf(exp) > -1);
      }

   }

}<|MERGE_RESOLUTION|>--- conflicted
+++ resolved
@@ -61,16 +61,8 @@
 
       assertQ("ps2/3 with synonyms not working",
             req,
-<<<<<<< HEAD
-            "//str[@name='parsedquery'][contains(.,'PhraseQuery(f1:\"a b\"~2)^2.1')]",
-            "//str[@name='parsedquery'][contains(.,'PhraseQuery(f1:\"b c\"~2)^2.1')]",
-            "//str[@name='parsedquery'][contains(.,'PhraseQuery(f1:\"c d\"~2)^2.1')]",
-            "//str[@name='parsedquery'][contains(.,'PhraseQuery(f2:\"a b c\"~3)^3.9')]",
-            "//str[@name='parsedquery'][contains(.,'PhraseQuery(f2:\"b c d\"~3)^3.9')]");
-=======
             "//str[@name='parsedquery'][contains(.,'(f1:\"a b\"~2 f1:\"b c\"~2 f1:\"c d\"~2)^2.1')]",
             "//str[@name='parsedquery'][contains(.,'f2:\"a b c\"~3 f2:\"b c d\"~3)^3.9')]");
->>>>>>> 2928a2f5
 
       req.close();
 
