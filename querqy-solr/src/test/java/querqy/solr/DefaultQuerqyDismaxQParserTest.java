package querqy.solr;

import org.apache.lucene.search.BooleanQuery;
import org.apache.lucene.search.Query;
import org.apache.solr.SolrTestCaseJ4;
import org.apache.solr.common.params.DisMaxParams;
import org.apache.solr.request.SolrQueryRequest;
import org.apache.solr.search.QueryParsing;
import org.apache.solr.search.WrappedQuery;
import org.junit.Before;
import org.junit.BeforeClass;
import org.junit.Test;

import querqy.parser.WhiteSpaceQuerqyParser;
import querqy.rewrite.RewriteChain;

@SolrTestCaseJ4.SuppressSSL
public class DefaultQuerqyDismaxQParserTest extends SolrTestCaseJ4 {

   public void index() throws Exception {

      assertU(adoc("id", "1", "f1", "a"));
      assertU(adoc("id", "2", "f1", "a"));
      assertU(adoc("id", "3", "f2", "a"));
      assertU(adoc("id", "4", "f1", "b"));
      assertU(adoc("id", "5", "f1", "spellcheck", "f2", "test"));
      assertU(adoc("id", "6", "f1", "spellcheck filtered", "f2", "test"));

      assertU(commit());
   }

    @BeforeClass
    public static void beforeTests() throws Exception {
        initCore("solrconfig-DefaultQuerqyDismaxQParserTest.xml", "schema.xml");
    }

    @Override
    @Before
    public void setUp() throws Exception {
        super.setUp();
        clearIndex();
        index();
    }
   
    @Test
    public void testLocalParams() throws Exception {
        SolrQueryRequest req = req("q", "{!querqy qf='f1 f2'}a b");
    
        assertQ("local params don't work",
             req,"//result[@name='response' and @numFound='4']");

        req.close();
    }
   
    @Test
    public void testThatFilterRulesFromCollationDontEndUpInMainQuery() throws Exception {
        
        SolrQueryRequest req0 = req("q", "spellcheck test",
                DisMaxParams.QF, "f1 f2",
                DisMaxParams.MM, "2",

                "defType", "querqy",
                "debugQuery", "true"
                );
        assertQ("Filter expected",
                req0,
                "//result[@name='response' and @numFound='1']",
                "//arr[@name='parsed_filter_queries']/str[text() = 'f1:filtered']"
                );

        req0.close();
        
        SolrQueryRequest req = req("q", "spellhceck test",
                DisMaxParams.QF, "f1 f2",
                DisMaxParams.MM, "2",
                "spellcheck.collate", "true",
                "spellcheck.maxCollations", "1",
                "spellcheck.maxCollationTries", "10",
                "spellcheck", "true",
                "defType", "querqy",
                "debugQuery", "true"
                );
        
        assertQ("Combination with collations doesn't work",
                req,
                "//result[@name='response' and @numFound='0']",
                "//str[@name='collation'][text() = 'spellcheck test']",
                "not(//arr[@name='parsed_filter_queries']/str[text() = 'f1:filtered'])"
                );

           req.close();
    }

    @Test
    public void testThatAMMof2getsSetFor3optionalClauses() throws Exception {

        SolrQueryRequest req = req("q", "a b c",
            DisMaxParams.QF, "f1 f2",
            DisMaxParams.MM, "2"
        );

        QuerqyDismaxQParser parser = new QuerqyDismaxQParser("a b c", null, req.getParams(), req, new RewriteChain(),
            new WhiteSpaceQuerqyParser(), null);

        Query query = parser.parse();

        req.close();

        BooleanQuery bq = assertBQ(query);

        assertEquals(2, bq.getMinimumNumberShouldMatch());
    }

    @Test
    public void testThatMMIsAppliedWhileQueryContainsMUSTBooleanOperators() throws Exception {

        String q = "a +b c +d e f";

        SolrQueryRequest req = req("q", q,
            DisMaxParams.QF, "f1 f2",
            DisMaxParams.MM, "3");

        QuerqyDismaxQParser parser = new QuerqyDismaxQParser(q, null, req.getParams(), req, new RewriteChain(),
            new WhiteSpaceQuerqyParser(), null);

        Query query = parser.parse();

        req.close();

        BooleanQuery bq = assertBQ(query);
        assertEquals(3, bq.getMinimumNumberShouldMatch());
    }

    @Test
    public void testThatMMIsNotAppliedWhileQueryContainsMUSTNOTBooleanOperator() throws Exception {

        String q = "a +b c -d e f";

        SolrQueryRequest req = req("q", q,
            DisMaxParams.QF, "f1 f2",
            DisMaxParams.MM, "3",
            QueryParsing.OP, "OR"
            );
        QuerqyDismaxQParser parser = new QuerqyDismaxQParser(q, null, req.getParams(), req, new RewriteChain(),
            new WhiteSpaceQuerqyParser(), null);
        Query query = parser.parse();

        req.close();

        BooleanQuery bq = assertBQ(query);
        assertEquals(0, bq.getMinimumNumberShouldMatch());
    }

    @Test
    public void testThatPfIsAppliedOnlyToExistingField() throws Exception {

        String q = "a b c d";

        SolrQueryRequest req = req("q", q,
            DisMaxParams.QF, "f1 f2",
            DisMaxParams.MM, "3",
            QueryParsing.OP, "OR",
            DisMaxParams.PF, "f3^2 f40^0.5",
            "defType", "querqy",
            "debugQuery", "true"
            );

        // f4 doesn't exist
        assertQ("wrong ps",
            req,
            "//str[@name='parsedquery'][contains(.,'PhraseQuery(f3:\"a b c d\")^2.0')]",
            "//str[@name='parsedquery'][not(contains(.,'PhraseQuery(f40:\"a b c d\")^0.5'))]");

        req.close();

    }

   @Test
   public void testThatMatchAllDoesNotThrowException() throws Exception {
      String q = "*:*";

      SolrQueryRequest req = req("q", q,
            DisMaxParams.QF, "f1 f2",
            DisMaxParams.MM, "3",
            QueryParsing.OP, "OR",
            DisMaxParams.PF, "f3^2 f4^0.5",
            "defType", "querqy",
            "debugQuery", "true"
            );

      assertQ("Matchall fails",
            req,
            "//str[@name='parsedquery'][contains(.,'*:*')]",
            "//result[@name='response' and @numFound='6']"

      );

      req.close();
   }

   @Test
   public void testThatPfIsAppliedOnlyToFieldsWithTermPositions() throws Exception {

      String q = "a b c d";
      SolrQueryRequest req = req("q", q,
            DisMaxParams.QF, "f1 f2",
            DisMaxParams.MM, "3",
            QueryParsing.OP, "OR",
            "defType", "querqy",
            "debugQuery", "true",
            DisMaxParams.PF, "f1^1.2 str^2 f_no_tfp^0.5");

      // str is a string field
      // f_no_tfp / f_no_tp don't have term positions
      assertQ("wrong ps2",
            req,
            "//str[@name='parsedquery'][contains(.,'PhraseQuery(f1:\"a b c d\")^1.2')]",
            "//str[@name='parsedquery'][not(contains(.,'PhraseQuery(str:\"a b c d\")^2.0'))]",
            "//str[@name='parsedquery'][not(contains(.,'PhraseQuery(f_no_tfp:\"a b c d\")^0.5'))]",
            "//str[@name='parsedquery'][not(contains(.,'PhraseQuery(f_no_tp:\"a b c d\")^0.5'))]");

      req.close();

   }

    @Test
    public void testThatAnalysisIsRunForPf() throws Exception {

        String q = "K L M";
        SolrQueryRequest req = req("q", q,
                DisMaxParams.QF, "f1",
                DisMaxParams.MM, "3",
                QueryParsing.OP, "OR",
                "defType", "querqy",
                "debugQuery", "true",
                DisMaxParams.PF, "f1_lc f2_lc");


        assertQ("Analysis not applied for pf",
                req,
                // Query terms should be lower-cased in analysis for pf fields
                "//str[@name='parsedquery'][contains(.,'DisjunctionMaxQuery((f1_lc:\"k l m\" | f2_lc:\"k l m\"))')]",
                // but not for query fields
                "//str[@name='parsedquery'][contains(.,'(f1:K f1:L f1:M)')]");

        req.close();

    }

    @Test
    public void testThatAnalysisIsRunForPf2() throws Exception {

        String q = "K L M";
        SolrQueryRequest req = req("q", q,
                DisMaxParams.QF, "f1",
                DisMaxParams.MM, "3",
                QueryParsing.OP, "OR",
                "defType", "querqy",
                "debugQuery", "true",
                DisMaxParams.PF2, "f1_lc f2_lc");


        assertQ("Analysis not applied for pf2",
                req,
                // Query terms should be lower-cased in analysis for pf2 fields
                "//str[@name='parsedquery'][contains(.,'DisjunctionMaxQuery(((f1_lc:\"k l\" f1_lc:\"l m\") | (f2_lc:\"k l\" f2_lc:\"l m\")))')]",
                // but not for query fields
                "//str[@name='parsedquery'][contains(.,'(f1:K f1:L f1:M)')]");

        req.close();

    }

    @Test
    public void testThatAnalysisIsRunForPf3() throws Exception {

        String q = "K L M";
        SolrQueryRequest req = req("q", q,
                DisMaxParams.QF, "f1",
                DisMaxParams.MM, "3",
                QueryParsing.OP, "OR",
                "defType", "querqy",
                "debugQuery", "true",
                DisMaxParams.PF3, "f1_lc f2_lc");


        assertQ("Analysis not applied for pf",
                req,
                // Query terms should be lower-cased in analysis for pf fields
                "//str[@name='parsedquery'][contains(.,'DisjunctionMaxQuery((f1_lc:\"k l m\" | f2_lc:\"k l m\"))')]",
                // but not for query fields
                "//str[@name='parsedquery'][contains(.,'(f1:K f1:L f1:M)')]");

        req.close();

    }

   @Test
   public void testThatPf2IsAppliedOnlyToExistingField() throws Exception {

      String q = "a b c d";
      SolrQueryRequest req = req("q", q,
            DisMaxParams.QF, "f1 f2",
            DisMaxParams.MM, "3",
            QueryParsing.OP, "OR",
            "defType", "querqy",
            "debugQuery", "true",
            DisMaxParams.PF2, "f1^2 f40^0.5");

      // f40 does not exists
      assertQ("wrong ps2",
            req,
<<<<<<< HEAD
            "//str[@name='parsedquery'][contains(.,'PhraseQuery(f1:\"a b\")^2.0')]",
            "//str[@name='parsedquery'][contains(.,'PhraseQuery(f1:\"b c\")^2.0')]",
            "//str[@name='parsedquery'][contains(.,'PhraseQuery(f1:\"c d\")^2.0')]",
            "//str[@name='parsedquery'][not(contains(.,'PhraseQuery(f40:\"a b\")^0.5'))]",
            "//str[@name='parsedquery'][not(contains(.,'PhraseQuery(f40:\"b c\")^0.5'))]",
            "//str[@name='parsedquery'][not(contains(.,'PhraseQuery(f40:\"c d\")^0.5'))]");
=======
            "//str[@name='parsedquery_toString'][contains(.,'(f1:\"a b\" f1:\"b c\" f1:\"c d\")^2.0')]",
            "//str[@name='parsedquery_toString'][not(contains(.,'(f40:\"a b\" f1:\"b c\" f1:\"c d\")^0.5'))]");
>>>>>>> 2928a2f5

      req.close();

   }

   @Test
   public void testThatPf2IsAppliedOnlyToFieldsWithTermPositions() throws Exception {

      String q = "a b c d";
      SolrQueryRequest req = req("q", q,
            DisMaxParams.QF, "f1 f2",
            DisMaxParams.MM, "3",
            QueryParsing.OP, "OR",
            "defType", "querqy",
            "debugQuery", "true",
            DisMaxParams.PF2, "f1 str f_no_tfp");

      // str is a string field
      // f_no_tfp doesn't have term positions
      assertQ("wrong ps2",
            req,
<<<<<<< HEAD
            "//str[@name='parsedquery'][contains(.,'PhraseQuery(f1:\"a b\")^1.2')]",
            "//str[@name='parsedquery'][contains(.,'PhraseQuery(f1:\"b c\")^1.2')]",
            "//str[@name='parsedquery'][contains(.,'PhraseQuery(f1:\"c d\")^1.2')]",
            "//str[@name='parsedquery'][not(contains(.,'PhraseQuery(str:\"a b\")^2.0'))]",
            "//str[@name='parsedquery'][not(contains(.,'PhraseQuery(str:\"b c\")^2.0'))]",
            "//str[@name='parsedquery'][not(contains(.,'PhraseQuery(str:\"c d\")^2.0'))]",
            "//str[@name='parsedquery'][not(contains(.,'PhraseQuery(f_no_tfp:\"a b\")^0.5'))]",
            "//str[@name='parsedquery'][not(contains(.,'PhraseQuery(f_no_tfp:\"b c\")^0.5'))]",
            "//str[@name='parsedquery'][not(contains(.,'PhraseQuery(f_no_tfp:\"c d\")^0.5'))]");
=======
            "//str[@name='parsedquery'][contains(.,'f1:\"a b\"')]",
            "//str[@name='parsedquery'][contains(.,'f1:\"b c\"')]",
            "//str[@name='parsedquery'][contains(.,'f1:\"c d\"')]",
            "//str[@name='parsedquery'][not(contains(.,'str:\"a b\"'))]",
            "//str[@name='parsedquery'][not(contains(.,'str:\"b c\"'))]",
            "//str[@name='parsedquery'][not(contains(.,'str:\"c d\"'))]",
            "//str[@name='parsedquery'][not(contains(.,'f_no_tfp:\"a b\"'))]",
            "//str[@name='parsedquery'][not(contains(.,'f_no_tfp:\"b c\"'))]",
            "//str[@name='parsedquery'][not(contains(.,'f_no_tfp:\"c d\"'))]");
>>>>>>> 2928a2f5

      req.close();

   }

   @Test
   public void testThatPf3IsAppliedOnlyToFieldsWithTermPositions() throws Exception {

      String q = "a b c d";
      SolrQueryRequest req = req("q", q,
            DisMaxParams.QF, "f1 f2",
            DisMaxParams.MM, "3",
            QueryParsing.OP, "OR",
            "defType", "querqy",
            "debugQuery", "true",
            DisMaxParams.PF3, "f1^1.2 str^2 f_no_tfp^0.5 f4^4");

      // str is a string field
      // f_no_tfp / f_no_tp don't have term positions
      assertQ("wrong ps2",
            req,
<<<<<<< HEAD
            "//str[@name='parsedquery'][contains(.,'PhraseQuery(f1:\"a b c\")^1.2')]",
            "//str[@name='parsedquery'][contains(.,'PhraseQuery(f1:\"b c d\")^1.2')]",
            "//str[@name='parsedquery'][not(contains(.,'PhraseQuery(str:\"a b c\")^2.0'))]",
            "//str[@name='parsedquery'][not(contains(.,'PhraseQuery(str:\"b c d\")^2.0'))]",
            "//str[@name='parsedquery'][not(contains(.,'PhraseQuery(f_no_tfp:\"a b c\")^0.5'))]",
            "//str[@name='parsedquery'][not(contains(.,'PhraseQuery(f_no_tfp:\"b c d\")^0.5'))]",
            "//str[@name='parsedquery'][not(contains(.,'PhraseQuery(f_no_tp:\"a b c\")^0.5'))]",
            "//str[@name='parsedquery'][not(contains(.,'PhraseQuery(f_no_tp:\"b c d\")^0.5'))]");
=======
            "//str[@name='parsedquery'][contains(.,'(f1:\"a b c\" f1:\"b c d\")^1.2')]",
            "//str[@name='parsedquery'][not(contains(.,'str:\"a b c\"^2.0'))]",
            "//str[@name='parsedquery'][not(contains(.,'str:\"b c d\"^2.0'))]",
            "//str[@name='parsedquery'][not(contains(.,'f_no_tfp:\"a b c\"^0.5'))]",
            "//str[@name='parsedquery'][not(contains(.,'f_no_tfp:\"b c d\"^0.5'))]",
            "//str[@name='parsedquery'][not(contains(.,'f_no_tp:\"a b c\"^0.5'))]",
            "//str[@name='parsedquery'][not(contains(.,'f_no_tp:\"b c d\"^0.5'))]");
>>>>>>> 2928a2f5

      req.close();

   }

   @Test
   public void testThatPf3IsApplied() throws Exception {

      String q = "a b c d";
      SolrQueryRequest req = req("q", q,
            DisMaxParams.QF, "f1 f2",
            DisMaxParams.MM, "3",
            QueryParsing.OP, "OR",
            DisMaxParams.PF3, "f2^2.5 f3^1.5"
            );
      verifyQueryString(req, q,
<<<<<<< HEAD
            "(f2:\"a b c\")^2.5", "(f2:\"b c d\")^2.5",
            "(f3:\"a b c\")^1.5", "(f3:\"b c d\")^1.5"
=======
            "(f2:\"a b c\" f2:\"b c d\")^2.5",
            "(f3:\"a b c\" f3:\"b c d\")^1.5"
>>>>>>> 2928a2f5

      );

   }

   @Test
   public void testThatPFSkipsMustNotClauses() throws Exception {

      String q = "a b -c d e f";

      SolrQueryRequest req = req("q", q,
            DisMaxParams.QF, "f1 f2",
            DisMaxParams.MM, "3",
            QueryParsing.OP, "OR",
            DisMaxParams.PF, "f2^1.5 f3^1.5",
            DisMaxParams.PF2, "f1^2.1 f2^2.1",
            DisMaxParams.PF3, "f3^3.9 f1^3.9"
            );

      verifyQueryString(req, q,
<<<<<<< HEAD
            "(f2:\"a b d e f\")^1.5", "(f3:\"a b d e f\")^1.5",
            "(f1:\"a b\")^2.1", "(f1:\"b d\")^2.1", "(f1:\"d e\")^2.1", "(f1:\"e f\")^2.1",
            "(f2:\"a b\")^2.1", "(f2:\"b d\")^2.1", "(f2:\"d e\")^2.1", "(f2:\"e f\")^2.1",
            "(f3:\"a b d\")^3.9", "(f3:\"b d e\")^3.9", "(f3:\"d e f\")^3.9",
            "(f1:\"a b d\")^3.9", "(f1:\"b d e\")^3.9", "(f1:\"d e f\")^3.9"
=======
            "f2:\"a b d e f\"^1.5", "f3:\"a b d e f\"^1.5",
            "(f1:\"a b\" f1:\"b d\" f1:\"d e\" f1:\"e f\")^2.1",
            "(f2:\"a b\" f2:\"b d\" f2:\"d e\" f2:\"e f\")^2.1",
            "(f3:\"a b d\" f3:\"b d e\" f3:\"d e f\")^3.9",
            "(f1:\"a b d\" f1:\"b d e\" f1:\"d e f\")^3.9"
>>>>>>> 2928a2f5

      );

   }

   @Test
   public void testThatPFWorksWithSynonymRewriting() throws Exception {

      SolrQueryRequest req = req("q", "a b",
            DisMaxParams.QF, "f1 f2^0.9",
            DisMaxParams.PF, "f1^0.5",
            "defType", "querqy",
            "debugQuery", "true");

      assertQ("ps with synonyms not working",
            req,
            "//str[@name='parsedquery'][contains(.,'PhraseQuery(f1:\"a b\")^0.5')]");

      req.close();

   }

   @Test
   public void testThatPF23FWorksWithSynonymRewriting() throws Exception {

      SolrQueryRequest req = req("q", "a b c d",
            DisMaxParams.QF, "f1 f2^0.9",
            DisMaxParams.PF2, "f1~2^2.1",
            DisMaxParams.PF3, "f2~3^3.9",
            "defType", "querqy",
            "debugQuery", "true");

      assertQ("ps2/3 with synonyms not working",
            req,
<<<<<<< HEAD
            "//str[@name='parsedquery'][contains(.,'PhraseQuery(f1:\"a b\"~2)^2.1')]",
            "//str[@name='parsedquery'][contains(.,'PhraseQuery(f1:\"b c\"~2)^2.1')]",
            "//str[@name='parsedquery'][contains(.,'PhraseQuery(f1:\"c d\"~2)^2.1')]",
            "//str[@name='parsedquery'][contains(.,'PhraseQuery(f2:\"a b c\"~3)^3.9')]",
            "//str[@name='parsedquery'][contains(.,'PhraseQuery(f2:\"b c d\"~3)^3.9')]");
=======
            "//str[@name='parsedquery'][contains(.,'(f1:\"a b\"~2 f1:\"b c\"~2 f1:\"c d\"~2)^2.1')]",
            "//str[@name='parsedquery'][contains(.,'(f2:\"a b c\"~3 f2:\"b c d\"~3)^3.9')]");
>>>>>>> 2928a2f5

      req.close();

   }

   @Test
   public void testThatGeneratedTermsArePenalised() throws Exception {
      SolrQueryRequest req = req("q", "a b",
            DisMaxParams.QF, "f1^2",
            DisMaxParams.PF, "f1^0.5",
            QuerqyDismaxQParser.GFB, "0.8",
            "defType", "querqy",
            "debugQuery", "true");

      assertQ(QuerqyDismaxQParser.GFB + " not working",
            req,
            "//str[@name='parsedquery'][contains(.,'f1:a^2.0 | f1:x^1.6')]",
            "//str[@name='parsedquery'][contains(.,'PhraseQuery(f1:\"a b\")^0.5')]");

      req.close();
   }
   
   @Test
   public void testThatGeneratedQueryFieldBoostsAreApplied() throws Exception {
      SolrQueryRequest req = req("q", "a",
            DisMaxParams.QF, "f1^2 f2^3",
            QuerqyDismaxQParser.GFB, "0.8",
            QuerqyDismaxQParser.GQF, "f2^10",
            "defType", "querqy",
            "debugQuery", "true");

      assertQ("Generated query field boosts not working",
            req,
            "//str[@name='parsedquery'][contains(.,'f1:a^2.0 | f2:a^3.0 | f2:x^10.0')]"
      );
      req.close();
   }
   
   @Test
   public void testThatGeneratedQueryFieldsAreApplied() throws Exception {
      SolrQueryRequest req = req("q", "a",
            DisMaxParams.QF, "f1^2 f2^3",
            QuerqyDismaxQParser.GFB, "0.8",
            QuerqyDismaxQParser.GQF, "f2 f4",
            "defType", "querqy",
            "debugQuery", "true");

      assertQ("Generated query fields not working",
            req,
            "//str[@name='parsedquery'][contains(.,'f1:a^2.0 | f2:a^3.0 | f2:x^2.4 | f4:x^0.8')]"
      );
      req.close();
   }
   

   public void verifyQueryString(SolrQueryRequest req, String q, String... expectedSubstrings) throws Exception {

      QuerqyDismaxQParser parser = new QuerqyDismaxQParser(q, null, req.getParams(), req, new RewriteChain(),
           new WhiteSpaceQuerqyParser(), null);
      Query query = parser.parse();
      req.close();
      assertTrue(query instanceof BooleanQuery);
      BooleanQuery bq = (BooleanQuery) query;
      String qStr = bq.toString();
      for (String exp : expectedSubstrings) {
         assertTrue("Missing: " + exp, qStr.indexOf(exp) > -1);
      }

   }

    protected BooleanQuery assertBQ(Query query) {

        BooleanQuery bq = null;
        if (query instanceof WrappedQuery) {
            Query w = ((WrappedQuery) query).getWrappedQuery();
            assertTrue(w instanceof BooleanQuery);
            bq = (BooleanQuery) w;
        } else {
            assertTrue(query instanceof BooleanQuery);
            bq = (BooleanQuery) query;
        }

        return bq;
    }

}<|MERGE_RESOLUTION|>--- conflicted
+++ resolved
@@ -310,17 +310,8 @@
       // f40 does not exists
       assertQ("wrong ps2",
             req,
-<<<<<<< HEAD
-            "//str[@name='parsedquery'][contains(.,'PhraseQuery(f1:\"a b\")^2.0')]",
-            "//str[@name='parsedquery'][contains(.,'PhraseQuery(f1:\"b c\")^2.0')]",
-            "//str[@name='parsedquery'][contains(.,'PhraseQuery(f1:\"c d\")^2.0')]",
-            "//str[@name='parsedquery'][not(contains(.,'PhraseQuery(f40:\"a b\")^0.5'))]",
-            "//str[@name='parsedquery'][not(contains(.,'PhraseQuery(f40:\"b c\")^0.5'))]",
-            "//str[@name='parsedquery'][not(contains(.,'PhraseQuery(f40:\"c d\")^0.5'))]");
-=======
             "//str[@name='parsedquery_toString'][contains(.,'(f1:\"a b\" f1:\"b c\" f1:\"c d\")^2.0')]",
             "//str[@name='parsedquery_toString'][not(contains(.,'(f40:\"a b\" f1:\"b c\" f1:\"c d\")^0.5'))]");
->>>>>>> 2928a2f5
 
       req.close();
 
@@ -342,17 +333,6 @@
       // f_no_tfp doesn't have term positions
       assertQ("wrong ps2",
             req,
-<<<<<<< HEAD
-            "//str[@name='parsedquery'][contains(.,'PhraseQuery(f1:\"a b\")^1.2')]",
-            "//str[@name='parsedquery'][contains(.,'PhraseQuery(f1:\"b c\")^1.2')]",
-            "//str[@name='parsedquery'][contains(.,'PhraseQuery(f1:\"c d\")^1.2')]",
-            "//str[@name='parsedquery'][not(contains(.,'PhraseQuery(str:\"a b\")^2.0'))]",
-            "//str[@name='parsedquery'][not(contains(.,'PhraseQuery(str:\"b c\")^2.0'))]",
-            "//str[@name='parsedquery'][not(contains(.,'PhraseQuery(str:\"c d\")^2.0'))]",
-            "//str[@name='parsedquery'][not(contains(.,'PhraseQuery(f_no_tfp:\"a b\")^0.5'))]",
-            "//str[@name='parsedquery'][not(contains(.,'PhraseQuery(f_no_tfp:\"b c\")^0.5'))]",
-            "//str[@name='parsedquery'][not(contains(.,'PhraseQuery(f_no_tfp:\"c d\")^0.5'))]");
-=======
             "//str[@name='parsedquery'][contains(.,'f1:\"a b\"')]",
             "//str[@name='parsedquery'][contains(.,'f1:\"b c\"')]",
             "//str[@name='parsedquery'][contains(.,'f1:\"c d\"')]",
@@ -362,7 +342,6 @@
             "//str[@name='parsedquery'][not(contains(.,'f_no_tfp:\"a b\"'))]",
             "//str[@name='parsedquery'][not(contains(.,'f_no_tfp:\"b c\"'))]",
             "//str[@name='parsedquery'][not(contains(.,'f_no_tfp:\"c d\"'))]");
->>>>>>> 2928a2f5
 
       req.close();
 
@@ -384,16 +363,6 @@
       // f_no_tfp / f_no_tp don't have term positions
       assertQ("wrong ps2",
             req,
-<<<<<<< HEAD
-            "//str[@name='parsedquery'][contains(.,'PhraseQuery(f1:\"a b c\")^1.2')]",
-            "//str[@name='parsedquery'][contains(.,'PhraseQuery(f1:\"b c d\")^1.2')]",
-            "//str[@name='parsedquery'][not(contains(.,'PhraseQuery(str:\"a b c\")^2.0'))]",
-            "//str[@name='parsedquery'][not(contains(.,'PhraseQuery(str:\"b c d\")^2.0'))]",
-            "//str[@name='parsedquery'][not(contains(.,'PhraseQuery(f_no_tfp:\"a b c\")^0.5'))]",
-            "//str[@name='parsedquery'][not(contains(.,'PhraseQuery(f_no_tfp:\"b c d\")^0.5'))]",
-            "//str[@name='parsedquery'][not(contains(.,'PhraseQuery(f_no_tp:\"a b c\")^0.5'))]",
-            "//str[@name='parsedquery'][not(contains(.,'PhraseQuery(f_no_tp:\"b c d\")^0.5'))]");
-=======
             "//str[@name='parsedquery'][contains(.,'(f1:\"a b c\" f1:\"b c d\")^1.2')]",
             "//str[@name='parsedquery'][not(contains(.,'str:\"a b c\"^2.0'))]",
             "//str[@name='parsedquery'][not(contains(.,'str:\"b c d\"^2.0'))]",
@@ -401,7 +370,6 @@
             "//str[@name='parsedquery'][not(contains(.,'f_no_tfp:\"b c d\"^0.5'))]",
             "//str[@name='parsedquery'][not(contains(.,'f_no_tp:\"a b c\"^0.5'))]",
             "//str[@name='parsedquery'][not(contains(.,'f_no_tp:\"b c d\"^0.5'))]");
->>>>>>> 2928a2f5
 
       req.close();
 
@@ -418,13 +386,8 @@
             DisMaxParams.PF3, "f2^2.5 f3^1.5"
             );
       verifyQueryString(req, q,
-<<<<<<< HEAD
-            "(f2:\"a b c\")^2.5", "(f2:\"b c d\")^2.5",
-            "(f3:\"a b c\")^1.5", "(f3:\"b c d\")^1.5"
-=======
             "(f2:\"a b c\" f2:\"b c d\")^2.5",
             "(f3:\"a b c\" f3:\"b c d\")^1.5"
->>>>>>> 2928a2f5
 
       );
 
@@ -445,19 +408,11 @@
             );
 
       verifyQueryString(req, q,
-<<<<<<< HEAD
             "(f2:\"a b d e f\")^1.5", "(f3:\"a b d e f\")^1.5",
-            "(f1:\"a b\")^2.1", "(f1:\"b d\")^2.1", "(f1:\"d e\")^2.1", "(f1:\"e f\")^2.1",
-            "(f2:\"a b\")^2.1", "(f2:\"b d\")^2.1", "(f2:\"d e\")^2.1", "(f2:\"e f\")^2.1",
-            "(f3:\"a b d\")^3.9", "(f3:\"b d e\")^3.9", "(f3:\"d e f\")^3.9",
-            "(f1:\"a b d\")^3.9", "(f1:\"b d e\")^3.9", "(f1:\"d e f\")^3.9"
-=======
-            "f2:\"a b d e f\"^1.5", "f3:\"a b d e f\"^1.5",
             "(f1:\"a b\" f1:\"b d\" f1:\"d e\" f1:\"e f\")^2.1",
             "(f2:\"a b\" f2:\"b d\" f2:\"d e\" f2:\"e f\")^2.1",
             "(f3:\"a b d\" f3:\"b d e\" f3:\"d e f\")^3.9",
             "(f1:\"a b d\" f1:\"b d e\" f1:\"d e f\")^3.9"
->>>>>>> 2928a2f5
 
       );
 
@@ -492,16 +447,8 @@
 
       assertQ("ps2/3 with synonyms not working",
             req,
-<<<<<<< HEAD
-            "//str[@name='parsedquery'][contains(.,'PhraseQuery(f1:\"a b\"~2)^2.1')]",
-            "//str[@name='parsedquery'][contains(.,'PhraseQuery(f1:\"b c\"~2)^2.1')]",
-            "//str[@name='parsedquery'][contains(.,'PhraseQuery(f1:\"c d\"~2)^2.1')]",
-            "//str[@name='parsedquery'][contains(.,'PhraseQuery(f2:\"a b c\"~3)^3.9')]",
-            "//str[@name='parsedquery'][contains(.,'PhraseQuery(f2:\"b c d\"~3)^3.9')]");
-=======
             "//str[@name='parsedquery'][contains(.,'(f1:\"a b\"~2 f1:\"b c\"~2 f1:\"c d\"~2)^2.1')]",
             "//str[@name='parsedquery'][contains(.,'(f2:\"a b c\"~3 f2:\"b c d\"~3)^3.9')]");
->>>>>>> 2928a2f5
 
       req.close();
 
@@ -567,7 +514,7 @@
       BooleanQuery bq = (BooleanQuery) query;
       String qStr = bq.toString();
       for (String exp : expectedSubstrings) {
-         assertTrue("Missing: " + exp, qStr.indexOf(exp) > -1);
+         assertTrue("Missing: " + exp + " in " + bq, qStr.indexOf(exp) > -1);
       }
 
    }
