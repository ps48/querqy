package querqy.solr;

import org.apache.solr.SolrTestCaseJ4;
import org.apache.solr.common.params.CommonParams;
import org.apache.solr.common.params.DisMaxParams;
import org.apache.solr.request.SolrQueryRequest;
import org.apache.solr.search.QueryParsing;
import org.junit.BeforeClass;
import org.junit.Test;

public class SolrTermQueryCachePreloadTest extends SolrTestCaseJ4 {

    @BeforeClass
<<<<<<< HEAD
    public static void beforeClass() throws Exception {
        System.setProperty("tests.codec", "Lucene50");
=======
    public static void beforeTest() throws Exception{
>>>>>>> 6c2ee879
        initCore("solrconfig-cache-preloaded.xml", "schema.xml");
    }
     
    @Test
    public void testThatCacheIsAvailableAndPrefilledAndNotUpdated() throws Exception {
        
        
        
        // firstSearcher
        SolrQueryRequest req = req(
               CommonParams.QT, "/admin/mbeans",
               "cat", "CACHE",
               "stats", "true"
               );
<<<<<<< HEAD
        
        // the cache is prefilled asynchronously - retry 3 times to see the cache before giving up
        int attempts = 3;
        try {
            
            do {
                
                try {
                    assertQ("Missing querqy cache",
                       req,
                       "//lst[@name='CACHE']/lst[@name='querqyTermQueryCache']");
                    attempts = 0;
                }  catch (RuntimeException e) {
                    if ((!"Exception during query".equals(e.getMessage())) || (attempts <= 1)) {
                        throw e;
                    }
                    attempts--;
                    synchronized(this) {
                        wait(100L);
                    }
                }   
            } while (attempts > 0);
            
             // only one generated term in one field is preloaded for firstSearcher:
            assertQ("Querqy cache not prefilled",
                     req,
                   "//lst[@name='CACHE']/lst[@name='querqyTermQueryCache']"
                           + "/lst[@name='stats']/long[@name='size'][text()='1']");
        } finally {
            req.close();
        }
        
=======

        int trials = 0;

        for (;;) {
            trials ++;
            try {
                assertQ("Missing querqy cache",
                        req,
                        "//lst[@name='CACHE']/lst[@name='querqyTermQueryCache']");
                break;
            } catch (RuntimeException e) {
                if (trials >= 3) {
                    throw e;
                } else {
                    try {
                        synchronized (this) {
                            wait(trials * 1000L);
                        }
                    } catch (InterruptedException e2) {
                        throw e;
                    }
                }
            }

        }

         // only one generated term in one field is preloaded for firstSearcher:
        assertQ("Querqy cache not prefilled",
                 req,
               "//lst[@name='CACHE']/lst[@name='querqyTermQueryCache']"
                       + "/lst[@name='stats']/long[@name='size'][text()='1']");

        req.close();
         
>>>>>>> 6c2ee879
        assertU(adoc("id", "1", "f1", "a"));
        assertU(commit());
         
        // newSearcher
        SolrQueryRequest req2 = req(
                 CommonParams.QT, "/admin/mbeans",
                 "cat", "CACHE",
                 "stats", "true"
                 );
         
        // one generated term in two field is preloaded for newSearcher:
        assertQ("Querqy cache not prefilled",
                 req2,
                 "//lst[@name='CACHE']/lst[@name='querqyTermQueryCache']"
                         + "/lst[@name='stats']/long[@name='size'][text()='2']");

        req2.close();
         
        String q = "a b c";
        SolrQueryRequest req3 = req(
                 
                 CommonParams.Q, q,
                 DisMaxParams.QF, "f1 f2",
                 QueryParsing.OP, "AND",
                 "defType", "querqy",
                 "debugQuery", "true"
                 );
         
        // f1:b and f2:b would be produced by synonym rule, but
        // due to pre-testing for hits in preload they should not
        // occur in the parsed query
        assertQ("Terms w/o hits found in parsedquery",
                 req3,
                 "//result[@name='response'][@numFound='0']",
                 "//str[@name='parsedquery'][not(contains(.,'f1:b'))]",
                 "//str[@name='parsedquery'][not(contains(.,'f2:b'))]"
                );

        req3.close();
         
         
        SolrQueryRequest reqStats = req(
                 CommonParams.QT, "/admin/mbeans",
                 "cat", "CACHE",
                 "stats", "true"
                 );
         
        assertQ("Querqy cache was updated unexpectedly",
                 reqStats,
                 "//lst[@name='CACHE']/lst[@name='querqyTermQueryCache']"
                         + "/lst[@name='stats']/long[@name='size'][text()='2']");

        reqStats.close();
         
         
         
    }
   
}<|MERGE_RESOLUTION|>--- conflicted
+++ resolved
@@ -11,28 +11,19 @@
 public class SolrTermQueryCachePreloadTest extends SolrTestCaseJ4 {
 
     @BeforeClass
-<<<<<<< HEAD
-    public static void beforeClass() throws Exception {
-        System.setProperty("tests.codec", "Lucene50");
-=======
     public static void beforeTest() throws Exception{
->>>>>>> 6c2ee879
         initCore("solrconfig-cache-preloaded.xml", "schema.xml");
     }
      
     @Test
     public void testThatCacheIsAvailableAndPrefilledAndNotUpdated() throws Exception {
-        
-        
-        
+
         // firstSearcher
         SolrQueryRequest req = req(
                CommonParams.QT, "/admin/mbeans",
                "cat", "CACHE",
                "stats", "true"
                );
-<<<<<<< HEAD
-        
         // the cache is prefilled asynchronously - retry 3 times to see the cache before giving up
         int attempts = 3;
         try {
@@ -64,42 +55,6 @@
             req.close();
         }
         
-=======
-
-        int trials = 0;
-
-        for (;;) {
-            trials ++;
-            try {
-                assertQ("Missing querqy cache",
-                        req,
-                        "//lst[@name='CACHE']/lst[@name='querqyTermQueryCache']");
-                break;
-            } catch (RuntimeException e) {
-                if (trials >= 3) {
-                    throw e;
-                } else {
-                    try {
-                        synchronized (this) {
-                            wait(trials * 1000L);
-                        }
-                    } catch (InterruptedException e2) {
-                        throw e;
-                    }
-                }
-            }
-
-        }
-
-         // only one generated term in one field is preloaded for firstSearcher:
-        assertQ("Querqy cache not prefilled",
-                 req,
-               "//lst[@name='CACHE']/lst[@name='querqyTermQueryCache']"
-                       + "/lst[@name='stats']/long[@name='size'][text()='1']");
-
-        req.close();
-         
->>>>>>> 6c2ee879
         assertU(adoc("id", "1", "f1", "a"));
         assertU(commit());
          
