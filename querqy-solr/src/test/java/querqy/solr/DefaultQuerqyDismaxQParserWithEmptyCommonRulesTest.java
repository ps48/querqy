--- conflicted
+++ resolved
@@ -24,12 +24,7 @@
      }
 
      @BeforeClass
-<<<<<<< HEAD
-     public static void beforeClass() throws Exception {
-        System.setProperty("tests.codec", "Lucene50");
-=======
      public static void beforeTests() throws Exception {
->>>>>>> 6c2ee879
         initCore("solrconfig-commonrules-empty.xml", "schema.xml");
         index();
      }
