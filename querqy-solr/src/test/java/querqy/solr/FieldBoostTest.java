--- conflicted
+++ resolved
@@ -22,12 +22,7 @@
     }
 
     @BeforeClass
-<<<<<<< HEAD
-    public static void beforeClass() throws Exception {
-        System.setProperty("tests.codec", "Lucene50");
-=======
     public static void beforeTests() throws Exception {
->>>>>>> 6c2ee879
         initCore("solrconfig-boost.xml", "schema.xml");
         index();
     }
