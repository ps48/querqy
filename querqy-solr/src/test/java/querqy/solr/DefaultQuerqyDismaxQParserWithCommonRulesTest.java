package querqy.solr;

import org.apache.solr.SolrTestCaseJ4;
import org.apache.solr.common.params.DisMaxParams;
import org.apache.solr.request.SolrQueryRequest;
import org.apache.solr.search.QueryParsing;
import org.junit.BeforeClass;
import org.junit.Test;

public class DefaultQuerqyDismaxQParserWithCommonRulesTest extends SolrTestCaseJ4 {
    
    public static void index() throws Exception {

        assertU(adoc("id", "1", "f1", "a", "f2", "c"));

        assertU(adoc("id", "2", "f1", "a", "f2", "b", "f4", "d"));
        
        assertU(adoc("id", "3", "f1", "a", "f3", "c", "f4", "e"));
        
        assertU(adoc("id", "4", "f1", "m", "f2", "c"));
        
        assertU(adoc("id", "5", "f1", "m", "f2", "b", "f4", "d"));
        
        assertU(adoc("id", "6", "f1", "m", "f2", "c", "f4", "e"));
        
        assertU(adoc("id", "7", "f1", "p", "f2", "x"));
        


        assertU(commit());
     }

     @BeforeClass
     public static void beforeClass() throws Exception {
<<<<<<< HEAD
        System.setProperty("tests.codec", "Lucene500");
=======
        System.setProperty("tests.codec", "Lucene49");
>>>>>>> afc4a575
        initCore("solrconfig-commonrules.xml", "schema.xml");
        index();
     }

     
     

    @Test
    public void testSolrFilterQuery() {
        
        String q = "a k";

        SolrQueryRequest req = req("q", q,
              DisMaxParams.QF, "f1 f2 f3",
              DisMaxParams.MM, "1",
              QueryParsing.OP, "OR",
              "defType", "querqy"
              );

        assertQ("Solr filter query fails",
              req,
              "//result[@name='response' and @numFound='1']"

        );

        req.close();
        
        
    }
    
    @Test
    public void testThatDownRuleIsApplied() throws Exception {
        String q = "m b";

        SolrQueryRequest req = req("q", q,
              DisMaxParams.QF, "f1 f2 f4",
              DisMaxParams.MM, "1",
              QueryParsing.OP, "OR",
              "defType", "edismax",
              "debugQuery", "on"
              );

        assertQ("Down rule failed",
              req,
              "//result[@name='response' and @numFound='4']/doc[1]/str[@name='id'][text()='5']"
        );

        req.close();
        
        
        req = req("q", q,
                DisMaxParams.QF, "f1 f2 f4",
                DisMaxParams.MM, "1",
                QueryParsing.OP, "OR",
                "defType", "querqy",
                "debugQuery", "on"
                );

          assertQ("Down rule failed",
                req,
                "//result[@name='response' and @numFound='4']/doc[1]/str[@name='id'][not(text()='5')]",
                "//lst[@name='explain']/str[@name='5'][not(contains(., '0.0 = (MATCH) max of'))]"
          );

          req.close();
          
          
    }
    
    
    @Test
    public void testDeleteIsAppliedInContext() throws Exception {
        String q = "t1 t2";

        SolrQueryRequest req = req("q", q,
              DisMaxParams.QF, "f1 f2 f3",
              DisMaxParams.MM, "1",
              QueryParsing.OP, "OR",
              "defType", "querqy",
              "debugQuery", "on"
              );

        assertQ("Delete in context fails",
              req,
              "//str[@name='parsedquery'][not(contains(.,'t2'))]"
        );

        req.close();
    }
    
    @Test
    public void testThatRuleMatchingIsCaseInsensitive() throws Exception {
        String q = "T1 T2";

        SolrQueryRequest req = req("q", q,
              DisMaxParams.QF, "f1 f2 f3",
              DisMaxParams.MM, "1",
              QueryParsing.OP, "OR",
              "defType", "querqy",
              "debugQuery", "on"
              );

        assertQ("Rule matching seems to be case sensitive",
              req,
              "//str[@name='parsedquery'][not(contains(.,'t2'))]",
              "//str[@name='parsedquery'][not(contains(.,'T2'))]"
        );

        req.close();
    }
    
    @Test
    public void testPrefixWithSynoynm() throws Exception {
        String q = "Px";

        SolrQueryRequest req = req("q", q,
              DisMaxParams.QF, "f1 f2",
              DisMaxParams.MM, "2",
              QueryParsing.OP, "AND",
              "defType", "querqy",
              "debugQuery", "on"
              );
        
        assertQ("Synonym for prefix fails",
                req,
                "//result[@name='response' and @numFound='1']"

          );

        

        req.close();
    }
    
    @Test
    public void testPrefixWithNoCharLeftForWildcard() throws Exception {
        String q = "p";

        SolrQueryRequest req = req("q", q,
              DisMaxParams.QF, "f1 f2",
              DisMaxParams.MM, "2",
              QueryParsing.OP, "AND",
              "defType", "querqy",
              "debugQuery", "on"
              );
        
        assertQ("Prefix with no char left for wildcard fails",
                req,
                "//result[@name='response' and @numFound='1']"

          );

        

        req.close();
    }
    
    @Test
    public void testThatSingleDecorationIsApplied() throws Exception {
        
        String q = "a d1";

        SolrQueryRequest req = req("q", q,
              DisMaxParams.QF, "f1 f2",
              DisMaxParams.MM, "2",
              "defType", "querqy",
              "echoParams", "all",
              "debugQuery", "on"
              );
        
        assertQ("Single decoration fails",
                req,
                "//arr[@name='querqy_decorations'][count(str)=1]",
                "//arr[@name='querqy_decorations']/str[text()='deco 1']"

          );

        

        req.close();
        
    }
    
    @Test
    public void testThatMultipleDecorationsAreApplied() throws Exception {
        
        String q = "a d2 d1 d1";

        SolrQueryRequest req = req("q", q,
              DisMaxParams.QF, "f1 f2",
              DisMaxParams.MM, "2",
              "defType", "querqy",
              "echoParams", "all",
              "debugQuery", "on"
              );
        
        assertQ("Multiple decorations fail",
                req,
                "//arr[@name='querqy_decorations'][count(str)=2]",
                "//arr[@name='querqy_decorations']/str[text()='deco 1']",
                "//arr[@name='querqy_decorations']/str[text()='deco 2']"

          );

        

        req.close();
        
    }

}<|MERGE_RESOLUTION|>--- conflicted
+++ resolved
@@ -32,11 +32,7 @@
 
      @BeforeClass
      public static void beforeClass() throws Exception {
-<<<<<<< HEAD
-        System.setProperty("tests.codec", "Lucene500");
-=======
-        System.setProperty("tests.codec", "Lucene49");
->>>>>>> afc4a575
+        System.setProperty("tests.codec", "Lucene50");
         initCore("solrconfig-commonrules.xml", "schema.xml");
         index();
      }
