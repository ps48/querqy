--- conflicted
+++ resolved
@@ -27,30 +27,14 @@
 			<int name="rows">10</int>
 			<str name="df">id</str>
 		</lst>
-
 	</requestHandler>
 
 	<requestHandler name="standard" class="solr.StandardRequestHandler"
 		default="true" />
 	<requestHandler name="/analysis/field" startup="lazy"
 		class="solr.FieldAnalysisRequestHandler" />
-<<<<<<< HEAD
-=======
-	<requestHandler name="/update" class="solr.UpdateRequestHandler" />
-	<requestHandler name="/admin/"
-		class="org.apache.solr.handler.admin.AdminHandlers" />
 
-	<requestHandler name="/admin/ping" class="solr.PingRequestHandler">
-		<lst name="invariants">
-			<str name="q">*:*</str>
-		</lst>
-		<lst name="defaults">
-			<str name="echoParams">all</str>
-		</lst>
-	</requestHandler>
-	
 	<searchComponent name="query" class="querqy.solr.QuerqyQueryComponent"/>
->>>>>>> 7faeec4a
 
 	<queryParser name="querqy" class="querqy.solr.DefaultQuerqyDismaxQParserPlugin">
 		<lst name="rewriteChain">
