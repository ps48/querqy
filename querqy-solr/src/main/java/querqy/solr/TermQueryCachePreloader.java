/**
 * 
 */
package querqy.solr;

import java.io.IOException;
import java.util.List;
import java.util.Map;

import org.apache.lucene.search.IndexSearcher;
import org.apache.lucene.search.Query;
import org.apache.lucene.search.TopDocs;
import org.apache.solr.core.AbstractSolrEventListener;
import org.apache.solr.core.SolrCore;
import org.apache.solr.search.SolrCache;
import org.apache.solr.search.SolrIndexSearcher;
import org.slf4j.Logger;
import org.slf4j.LoggerFactory;

import querqy.lucene.rewrite.*;
import querqy.lucene.rewrite.cache.CacheKey;
import querqy.lucene.rewrite.cache.TermQueryCache;
import querqy.lucene.rewrite.cache.TermQueryCacheValue;
import querqy.lucene.rewrite.prms.PRMSQuery;
import querqy.model.Term;
import querqy.rewrite.RewriteChain;
import querqy.rewrite.RewriterFactory;

/**
 * @author rene
 *
 */
public class TermQueryCachePreloader extends AbstractSolrEventListener {
    
    static final Logger LOG = LoggerFactory.getLogger(TermQueryCachePreloader.class); 
    
    public static final String CONF_Q_PARSER_PLUGIN = "qParserPlugin";
    
    public static final String CONF_PRELOAD_FIELDS = "fields";
    
    public static final String CONF_CACHE_NAME = "cacheName";
    
    public static final String CONF_TEST_FOR_HITS = "testForHits";
    
<<<<<<< HEAD
    static final FieldBoost DUMMY_FIELD_BOOST = new FieldBoost() {
        @Override
        public void registerTermSubQuery(String fieldname,
                TermSubQueryFactory termSubQueryFactory, Term sourceTerm) {
        }
        @Override
        public float getBoost(String fieldname, IndexReader indexReader)
                throws IOException {
            return 1f;
        }
        @Override
        public String toString(String fieldname) {
            return "";
        }
    };

=======
>>>>>>> 0c6f86b2
    public TermQueryCachePreloader(SolrCore core) {
        super(core);
    }
    
    protected Map<String, Float> getPreloadFields() {
        // REVISIT: we don't need the boost factors as they could be overridden per request
       String fieldConf = (String) getArgs().get(CONF_PRELOAD_FIELDS); 
       return QuerqyDismaxQParser.parseFieldBoosts(fieldConf, 1f);
    }
    
    protected AbstractQuerqyDismaxQParserPlugin getQParserPlugin() {
        String parserName = (String) getArgs().get(CONF_Q_PARSER_PLUGIN); 
        if (parserName == null) {
            throw new RuntimeException("Missing configuration property: " + CONF_Q_PARSER_PLUGIN);
        }
        AbstractQuerqyDismaxQParserPlugin qParserPlugin = (AbstractQuerqyDismaxQParserPlugin) getCore().getQueryPlugin(parserName);
        if (qParserPlugin == null) {
            throw new RuntimeException("No query parser plugin for name '" + parserName + "'");
        }
        return qParserPlugin;
    }
    
    protected TermQueryCache getCache(SolrIndexSearcher searcher) {
        String cacheName = (String) getArgs().get(CONF_CACHE_NAME); 
        if (cacheName == null) {
            throw new RuntimeException("Missing configuration property: " + CONF_CACHE_NAME);
        }
        
        @SuppressWarnings("unchecked")
        SolrCache<CacheKey, TermQueryCacheValue> solrCache = searcher.getCache(cacheName);
        if (solrCache == null) {
            throw new RuntimeException("No TermQueryCache for name '" + cacheName + "'");
        }
        
        return new SolrTermQueryCacheAdapter(false, solrCache);
    }
    
    protected boolean isTestForHits() {
        Boolean doTest = getArgs().getBooleanArg(CONF_TEST_FOR_HITS);
        return doTest != null && doTest;
    }
    
    @Override
    public void newSearcher(SolrIndexSearcher newSearcher, SolrIndexSearcher currentSearcher) {
        
        
        TermQueryCache cache = getCache(newSearcher);
        
        Map<String, Float> preloadFields = getPreloadFields();
        
        boolean testForHits = isTestForHits();
        
        LOG.info("Starting preload for Querqy TermQueryCache. Testing for hits: {}", testForHits);
        long t1 = System.currentTimeMillis();
        
        
        AbstractQuerqyDismaxQParserPlugin queryPluginPlugin = getQParserPlugin();
        RewriteChain rewriteChain = queryPluginPlugin.getRewriteChain();
        
        if (rewriteChain != null && !preloadFields.isEmpty()) {
        
            List<RewriterFactory> factories = rewriteChain.getRewriterFactories();
            if (!factories.isEmpty()) {
            
                TermSubQueryBuilder termSubQueryBuilder = new TermSubQueryBuilder(newSearcher.getSchema().getQueryAnalyzer(), cache);
                for (RewriterFactory factory : factories) {
                    for (Term term: factory.getGenerableTerms()) {
                        String field = term.getField();
                        if (field != null) {
                            if (preloadFields.containsKey(field)) {
                                preloadTerm(newSearcher, termSubQueryBuilder, field, term, testForHits, cache);
                            }
                        } else {
                            for (String fieldname : preloadFields.keySet()) {
                                preloadTerm(newSearcher, termSubQueryBuilder, fieldname, term, testForHits, cache);
                            }
                        }
                    }
                }
                
            }
            
        }
        
        if (LOG.isInfoEnabled()) {
            long t2 = System.currentTimeMillis();
            LOG.info("Finished preload for Querqy TermQueryCache after {}ms", (t2 - t1));
        }
        
    }
    

    protected void preloadTerm(IndexSearcher searcher, TermSubQueryBuilder termSubQueryBuilder, String field, Term term, boolean testForHits, TermQueryCache cache) {
        
        try {
            
            // luceneQueryBuilder.termToFactory creates the query and caches it (without the boost)
            TermSubQueryFactory termSubQueryFactory = termSubQueryBuilder.termToFactory(field, term, ConstantFieldBoost.NORM_BOOST);
            
            // test the query for hits and override the cache value with a factory that creates a query that never matches
            // --> this query will never be executed against the index again
            
            // no need to re-test for hits if we've seen this term before
            if (testForHits && (termSubQueryFactory != null) && (!termSubQueryFactory.isNeverMatchQuery())) {
                Query query = termSubQueryFactory.createQuery(ConstantFieldBoost.NORM_BOOST, 0.01f, null);
                TopDocs topDocs = searcher.search(query, 1);
                if (topDocs.totalHits < 1) {
                    cache.put(new CacheKey(field, term), new TermQueryCacheValue(NeverMatchQueryFactory.FACTORY, PRMSQuery.NEVER_MATCH_PRMS_QUERY));
                }
            }
        
        } catch (IOException e) {
            LOG.error("Error preloading term " + term.toString(), e);
        }
    }
    


}<|MERGE_RESOLUTION|>--- conflicted
+++ resolved
@@ -42,25 +42,6 @@
     
     public static final String CONF_TEST_FOR_HITS = "testForHits";
     
-<<<<<<< HEAD
-    static final FieldBoost DUMMY_FIELD_BOOST = new FieldBoost() {
-        @Override
-        public void registerTermSubQuery(String fieldname,
-                TermSubQueryFactory termSubQueryFactory, Term sourceTerm) {
-        }
-        @Override
-        public float getBoost(String fieldname, IndexReader indexReader)
-                throws IOException {
-            return 1f;
-        }
-        @Override
-        public String toString(String fieldname) {
-            return "";
-        }
-    };
-
-=======
->>>>>>> 0c6f86b2
     public TermQueryCachePreloader(SolrCore core) {
         super(core);
     }
