/**
 * 
 */
package querqy.solr;

import java.io.IOException;
import java.util.*;
import java.util.regex.Pattern;

import org.apache.lucene.analysis.Analyzer;
import org.apache.lucene.queries.function.BoostedQuery;
import org.apache.lucene.queries.function.ValueSource;
import org.apache.lucene.queries.function.valuesource.ProductFloatFunction;
import org.apache.lucene.search.BooleanClause;
import org.apache.lucene.search.BooleanClause.Occur;
import org.apache.lucene.search.BooleanQuery;
import org.apache.lucene.search.MatchAllDocsQuery;
import org.apache.lucene.search.Query;

import org.apache.lucene.util.QueryBuilder;
import org.apache.solr.common.SolrException;
import org.apache.solr.common.params.CommonParams;
import org.apache.solr.common.params.DisMaxParams;
import org.apache.solr.common.params.SolrParams;
import org.apache.solr.request.SolrQueryRequest;
import org.apache.solr.schema.FieldType;
import org.apache.solr.schema.IndexSchema;
import org.apache.solr.schema.SchemaField;
import org.apache.solr.schema.TextField;
import org.apache.solr.search.*;

import org.apache.solr.util.SolrPluginUtils;

<<<<<<< HEAD
import querqy.lucene.LuceneQueryUtil;
=======
import querqy.ComparableCharSequence;
>>>>>>> 2928a2f5
import querqy.lucene.rewrite.*;
import querqy.lucene.rewrite.SearchFieldsAndBoosting.FieldBoostModel;
import querqy.lucene.rewrite.cache.TermQueryCache;
import querqy.model.BoostQuery;
import querqy.model.DisjunctionMaxClause;
import querqy.model.DisjunctionMaxQuery;
import querqy.model.ExpandedQuery;
import querqy.model.QuerqyQuery;
import querqy.model.RawQuery;
import querqy.model.Term;
import querqy.parser.QuerqyParser;
import querqy.rewrite.RewriteChain;

/**
 * @author rene
 *
 */
public class QuerqyDismaxQParser extends ExtendedDismaxQParser {

    /**
     * generated field boost
     */
    public static final String GFB                      = "gfb";

    /**
     * generated query fields (query generated terms only in these fields)
     */
    public static final String GQF                      = "gqf";

    /**
     * field boost model
     */
    public static final String FBM                      = "fbm";

    /**
     * Query-independent field boost model, reading field boost factors from request params
     */
    public static final String FBM_FIXED                = "fixed";

    /**
     * Query-dependent field boost model ('Probabilistic Retrieval Model for Semi-structured Data')
     */
    public static final String FBM_PRMS                 = "prms";

    /**
     * The default field boost model (= {@link #FBM_FIXED})
     */
    public static final String FBM_DEFAULT              = FBM_FIXED;

    /**
     * boost method - the method to integrate Querqy boost queries with the main query
     */
    public static final String QBOOST_METHOD = "qboost.method";

    /**
     *  Integrate Querqy boost queries with the main query as a re-rank query
     */
    public static final String QBOOST_METHOD_RERANK = "rerank";

    /**
     * The number of docs in the main query result to use for re-ranking when qboost.method=rerank
     */
    public static final String QBOOST_RERANK_NUMDOCS = "qboost.rerank.numDocs";

    /**
     * The default value for {@link #QBOOST_RERANK_NUMDOCS}
     */
    public static final int DEFAULT_RERANK_NUMDOCS      = 500;

    /**
     * Add Querqy boost queries to the main query as optional boolean clauses
     */
    public static final String QBOOST_METHOD_OPT = "opt";

    /**
     * The default boost method (= {@link #QBOOST_METHOD})
     */
    public static final String QBOOST_METHOD_DEFAULT = QBOOST_METHOD_OPT;

    /**
     * Control how the score resulting from the {@link org.apache.lucene.search.similarities.Similarity}
     * implementation is integrated into the score of a Querqy boost query
     */
    public static final String QBOOST_SIMILARITY_SCORE = "qboost.similarityScore";

    /**
     * A possible value of QBOOST_SIMILARITY_SCORE: Do not calculate the similarity score for Querqy boost queries.
     * As a result the boost queries are only scored by query boost and field boost but not by any function of DF or TF.
     * Setting qboost.similarityScore=off yields a small performance gain as TF and DF need not be provided.
     */
    public static final String QBOOST_SIMILARITY_SCORE_OFF = "off";

    /**
     * Tie parameter for combining pf, pf2 and pf3 phrase boostings into a dismax query. Defaults to the value
     * of the {@link org.apache.solr.common.params.DisMaxParams.TIE} parameter
     */
    public static final String QPF_TIE = "qpf.tie";

    /**
     * A possible value of QBOOST_SIMILARITY_SCORE: Just use the similarity as set in Solr when scoring Querqy boost queries.
     */
    public static final String QBOOST_SIMILARITY_SCORE_ON = "on";

    /**
     * A possible value of QBOOST_SIMILARITY_SCORE: "document frequency correction" - use the similarity as set in Solr
     * when scoring Querqy boost queries but fake the document frequency so that all term queries under a given
     * {@link org.apache.lucene.search.DisjunctionMaxQuery} us the same document frequency. This avoids situations
     * in which the rarer of two synonymous terms would get a higher score than the more common term. It also fixes
     * the IDF problem for the same term value occurring in two or more different fields with different frequencies.
     *
     */
    public static final String QBOOST_SIMILARITY_SCORE_DFC = "dfc";

    public static final String QBOOST_SIMILARITY_SCORE_DEFAULT = QBOOST_SIMILARITY_SCORE_DFC;

    /**
     * This parameter controls whether field boosting should be applied to Querqy boost queries.
     */
    public static final String QBOOST_FIELD_BOOST = "qboost.fieldBoost";

    /**
     * A possible value of QBOOST_FIELD_BOOST: Do not apply any field boosting to Querqy boost queries.
     */
    public static final String QBOOST_FIELD_BOOST_OFF = "off";

    /**
     * A possible value of QBOOST_FIELD_BOOST: Use the field boosting as set by parameter {@link #FBM} for Querqy boost
     * queries.
     */
    public static final String QBOOST_FIELD_BOOST_ON = "on";

    public static final String QBOOST_FIELD_BOOST_DEFAULT = QBOOST_FIELD_BOOST_ON;

    public static final float DEFAULT_GQF_VALUE = Float.MIN_VALUE;

    static final String MATCH_ALL = "*:*";

    // the QF parsing code is copied from org.apache.solr.util.SolrPluginUtils
    // and
    // org.apache.solr.search.DisMaxQParser, replacing the default boost factor
    // null with 1f
    private static final Pattern whitespacePattern = Pattern.compile("\\s+");
    private static final Pattern caratPattern = Pattern.compile("\\^");

    final Analyzer queryAnalyzer;
    final RewriteChain rewriteChain;
    final QuerqyParser querqyParser;
    final Map<String, Float> userQueryFields;
    final Map<String, Float> generatedQueryFields;
    final LuceneQueryBuilder builder;
    final DocumentFrequencyCorrection dfc;
    final DocumentFrequencyAndTermContextProvider boostDftcp;
    final SearchFieldsAndBoosting boostSearchFieldsAndBoostings;

    protected List<Query> filterQueries = null;
    protected Map<String, Object> context = null;

    protected PublicExtendedDismaxConfiguration config = null;
    protected List<Query> boostQueries = null;

    protected final boolean useReRankForBoostQueries;
    protected final int reRankNumDocs;
    protected final TermQueryCache termQueryCache;

    protected final float qpfTie;

    public QuerqyDismaxQParser(String qstr, SolrParams localParams, SolrParams params,
         SolrQueryRequest req, RewriteChain rewriteChain, QuerqyParser querqyParser, TermQueryCache termQueryCache)
         throws SyntaxError {

        super(qstr, localParams, params, req);

        this.querqyParser = querqyParser;
        this.termQueryCache = termQueryCache;

        if (config == null) {
            // this is a hack that works around ExtendedDismaxQParser keeping the
            // config member var private
            // and avoids calling createConfiguration() twice
            config = createConfiguration(qstr, localParams, params, req);
        }
        IndexSchema schema = req.getSchema();
        queryAnalyzer = schema.getQueryAnalyzer();
        this.rewriteChain = rewriteChain;
      
        SolrParams solrParams = SolrParams.wrapDefaults(localParams, params);
      
        userQueryFields = parseQueryFields(req.getSchema(), solrParams, DisMaxParams.QF, 1f, true);
        generatedQueryFields = parseQueryFields(req.getSchema(), solrParams, GQF, null, false);
        if (generatedQueryFields.isEmpty()) {
            for (Map.Entry<String, Float> entry: userQueryFields.entrySet()) {
                generatedQueryFields.put(entry.getKey(), entry.getValue() * config.generatedFieldBoostFactor);
            }
        } else {
            for (Map.Entry<String, Float> entry: generatedQueryFields.entrySet()) {
                if (entry.getValue() == null) {
                    String name = entry.getKey();
                    Float nonGeneratedBoostFactor = userQueryFields.get(name);
                    if (nonGeneratedBoostFactor == null) {
                        nonGeneratedBoostFactor = 1f;
                    }
                    entry.setValue(nonGeneratedBoostFactor * config.generatedFieldBoostFactor);
                }
            }
        }
        dfc = new DocumentFrequencyCorrection();

        useReRankForBoostQueries = QBOOST_METHOD_RERANK.equals(solrParams.get(QBOOST_METHOD, QBOOST_METHOD_DEFAULT));
        if (useReRankForBoostQueries) {
            reRankNumDocs = solrParams.getInt(QBOOST_RERANK_NUMDOCS, DEFAULT_RERANK_NUMDOCS);
        } else {
            reRankNumDocs = 0;
        }

        final SearchFieldsAndBoosting searchFieldsAndBoosting =
              new SearchFieldsAndBoosting(getFieldBoostModelFromParam(solrParams), 
                      userQueryFields, generatedQueryFields, config.generatedFieldBoostFactor);
      
        builder = new LuceneQueryBuilder(dfc, queryAnalyzer, searchFieldsAndBoosting, config.getTieBreaker(), termQueryCache);


        final String boostSimScore = solrParams.get(QBOOST_SIMILARITY_SCORE, QBOOST_SIMILARITY_SCORE_DEFAULT);
        if (QBOOST_SIMILARITY_SCORE_DFC.equals(boostSimScore)) {
            boostDftcp = dfc;
        } else if (QBOOST_SIMILARITY_SCORE_ON.equals(boostSimScore)) {
            boostDftcp = new StandardDocumentFrequencyAndTermContextProvider();
        } else if (QBOOST_SIMILARITY_SCORE_OFF.equals(boostSimScore)) {
            boostDftcp = null;
        } else {
            throw new SolrException(SolrException.ErrorCode.BAD_REQUEST,
                    "Unknown similarity score handling for Querqy boost queries: " + boostSimScore);
        }

        final String boostFieldBoost = solrParams.get(QBOOST_FIELD_BOOST, QBOOST_FIELD_BOOST_DEFAULT);
        if (boostFieldBoost.equals(QBOOST_FIELD_BOOST_ON)) {
            boostSearchFieldsAndBoostings = searchFieldsAndBoosting;
        } else if (boostFieldBoost.equals(QBOOST_FIELD_BOOST_OFF)) {
            boostSearchFieldsAndBoostings = searchFieldsAndBoosting.withFieldBoostModel(FieldBoostModel.NONE);
        } else {
            throw new SolrException(SolrException.ErrorCode.BAD_REQUEST,
                    "Unknown field boost model for Querqy boost queries: " + boostFieldBoost);
        }

        qpfTie = solrParams.getFloat(QPF_TIE, config.getTieBreaker());

    }
   
   protected FieldBoostModel getFieldBoostModelFromParam(SolrParams solrParams) {
       String fbm = solrParams.get(FBM, FBM_DEFAULT);
       if (fbm.equals(FBM_FIXED)) {
           return FieldBoostModel.FIXED;
       } else if (fbm.equals(FBM_PRMS)) {
           return FieldBoostModel.PRMS;
       }
       
       throw new SolrException(SolrException.ErrorCode.BAD_REQUEST, 
               "Unknown field boost model: " + fbm);
   }

   @Override
   protected PublicExtendedDismaxConfiguration createConfiguration(String qstr,
         SolrParams localParams, SolrParams params, SolrQueryRequest req) {
      // this is a hack that works around ExtendedDismaxQParser keeping the
      // config member var private
      // and avoids calling createConfiguration() twice
      this.config = new PublicExtendedDismaxConfiguration(localParams, params, req);// super.createConfiguration(qstr,
                                                                                    // localParams,
                                                                                    // params,
                                                                                    // req);
      return config;
   }

   /*
    * (non-Javadoc)
    * 
    * @see org.apache.solr.search.QParser#parse()
    */
   @Override
   public Query parse() throws SyntaxError {
      // TODO q.alt
      String userQuery = getString();
      if (userQuery == null) {
         throw new SyntaxError("query string is null");
      }
      userQuery = userQuery.trim();
      if (userQuery.length() == 0) {
         throw new SyntaxError("query string is empty");
      }

      Query mainQuery;
      ExpandedQuery expandedQuery = null;
      List<Query> querqyBoostQueries = null;
      final Query phraseFieldQuery;

      if ((userQuery.charAt(0) == '*') && (userQuery.length() == 1 || MATCH_ALL.equals(userQuery))) {
          mainQuery = new MatchAllDocsQuery();
          dfc.finishedUserQuery();
          phraseFieldQuery = null;
      } else {
          expandedQuery = makeExpandedQuery();
          phraseFieldQuery = makePhraseFieldQueries(expandedQuery.getUserQuery());
          context = new HashMap<>();
          expandedQuery = rewriteChain.rewrite(expandedQuery, context);
         
          mainQuery = makeMainQuery(expandedQuery);
         
          dfc.finishedUserQuery();
         
          applyFilterQueries(expandedQuery);
          querqyBoostQueries = getQuerqyBoostQueries(expandedQuery);

      }

      boostQueries = getBoostQueries();
      List<Query> boostFunctions = getBoostFunctions();
      List<ValueSource> multiplicativeBoosts = getMultiplicativeBoosts();

      boolean hasMultiplicativeBoosts = multiplicativeBoosts != null && !multiplicativeBoosts.isEmpty();
      boolean hasQuerqyBoostQueries = querqyBoostQueries != null && !querqyBoostQueries.isEmpty();

       // do we have to add a boost query as an optional clause to the main query?
      boolean hasOptBoost = (boostQueries != null && !boostQueries.isEmpty())
            || (boostFunctions != null && !boostFunctions.isEmpty())
            || (phraseFieldQuery != null)
            || hasMultiplicativeBoosts
            || (hasQuerqyBoostQueries && !useReRankForBoostQueries);

      if (hasOptBoost) {

          BooleanQuery.Builder builder = new BooleanQuery.Builder();

          builder.setDisableCoord(true);

          builder.add(mainQuery, Occur.MUST);

         if (boostQueries != null) {
            for (Query f : boostQueries) {
                builder.add(f, BooleanClause.Occur.SHOULD);
            }
         }

         if (boostFunctions != null) {
            for (Query f : boostFunctions) {
                builder.add(f, BooleanClause.Occur.SHOULD);
            }
         }

         if (phraseFieldQuery != null) {
             builder.add(phraseFieldQuery, BooleanClause.Occur.SHOULD);
         }

         if (hasQuerqyBoostQueries && !useReRankForBoostQueries) {
            for (Query q : querqyBoostQueries) {
                builder.add(q, BooleanClause.Occur.SHOULD);
            }
         }

         BooleanQuery bq = builder.build();

         if (hasMultiplicativeBoosts) {
            if (multiplicativeBoosts.size() > 1) {
               ValueSource prod = new ProductFloatFunction(
                     multiplicativeBoosts.toArray(new ValueSource[multiplicativeBoosts.size()]));
               mainQuery = new BoostedQuery(bq, prod);
            } else {
               mainQuery = new BoostedQuery(bq, multiplicativeBoosts.get(0));
            }
         } else {
            mainQuery = bq;
         }
      }

      if (useReRankForBoostQueries && hasQuerqyBoostQueries) {

          final BooleanQuery.Builder builder = new BooleanQuery.Builder();

          builder.setDisableCoord(true);
          for (final Query q : querqyBoostQueries) {
              builder.add(q, BooleanClause.Occur.SHOULD);
          }

          mainQuery = new QuerqyReRankQuery(mainQuery, builder.build(), reRankNumDocs, 1.0);
      }

      return mainQuery;

   }

   protected List<Query> getQuerqyBoostQueries(ExpandedQuery expandedQuery) throws SyntaxError {

      List<Query> result = transformBoostQueries(expandedQuery.getBoostUpQueries(), 1f);
      List<Query> down = transformBoostQueries(expandedQuery.getBoostDownQueries(), -1f);

      if (down != null) {
         if (result == null) {
            result = down;
         } else {
            result.addAll(down);
         }
      }

      return result;
   }

    public List<Query> transformBoostQueries(Collection<BoostQuery> boostQueries, float factor)
            throws SyntaxError {

        List<Query> result = null;

        if (boostQueries != null && !boostQueries.isEmpty()) {

            result = new LinkedList<>();

            for (BoostQuery bq : boostQueries) {

                Query luceneQuery = null;
                QuerqyQuery<?> boostQuery = bq.getQuery();

                if (boostQuery instanceof RawQuery) {

                    QParser bqp = QParser.getParser(((RawQuery) boostQuery).getQueryString(), null, req);
                    luceneQuery = bqp.getQuery();

                } else if (boostQuery instanceof querqy.model.Query) {

                    LuceneQueryBuilder luceneQueryBuilder =
                            new LuceneQueryBuilder(boostDftcp, queryAnalyzer,
                                    boostSearchFieldsAndBoostings,
                                    config.getTieBreaker(), termQueryCache);
                    try {

                        luceneQuery = luceneQueryBuilder.createQuery((querqy.model.Query) boostQuery, factor < 0f);

                        if (luceneQuery != null) {
                            luceneQuery = wrapQuery(luceneQuery);
                        }

                    } catch (IOException e) {
                        throw new RuntimeException(e);
                    }

                }

                if (luceneQuery != null) {
                    final float boost = bq.getBoost() * factor;
                    if (boost != 1f) {
                        result.add(new org.apache.lucene.search.BoostQuery(luceneQuery, boost));
                    } else {
                        result.add(luceneQuery);

                    }

                }

            }

        }

        return result;
    }

    public ExpandedQuery makeExpandedQuery() {

        return new ExpandedQuery(querqyParser.parse(qstr));

    }


    public Query makePhraseFieldQueries(final querqy.model.Query userQuery) {


        if (userQuery != null) {

            final List<querqy.model.BooleanClause> clauses = userQuery.getClauses();

            if (clauses.size() > 1) {

                final List<FieldParams> allPhraseFields = new LinkedList<>();
                final IndexSchema schema = req.getSchema();

                for (final FieldParams field : config.getAllPhraseFields()) {
                    if (isFieldPhraseQueryable(schema.getFieldOrNull(field.getField()))) {
                        allPhraseFields.add(field);
                    }
                }



                if (allPhraseFields != null && !allPhraseFields.isEmpty()) {

                    final List<String> sequence = new LinkedList<>();

                    for (final querqy.model.BooleanClause clause : clauses) {

                        if (clause instanceof DisjunctionMaxQuery) {

                            final DisjunctionMaxQuery dmq = (DisjunctionMaxQuery) clause;

                            if (dmq.occur != querqy.model.SubQuery.Occur.MUST_NOT) {

                                for (final DisjunctionMaxClause dmqClause : dmq.getClauses()) {
                                    if (dmqClause instanceof Term) {

                                        final ComparableCharSequence value = ((Term) dmqClause).getValue();
                                        final int length = value.length();
                                        final StringBuilder sb = new StringBuilder(length);
                                        for (int i = 0; i < length; i++) {
                                            sb.append(value.charAt(i));
                                        }
                                        sequence.add(sb.toString());
                                        break;
                                    }
                                }

                            }
                        }

                    }

                    if (sequence.size() > 1) {

                        final List<Query> disjuncts = new LinkedList<>();

                        final QueryBuilder queryBuilder = new QueryBuilder(schema.getQueryAnalyzer());

                        final List<String>[] shingles = new List[4];
                        String pf = null;


                        for (final FieldParams fieldParams : allPhraseFields) {

                            final int n = fieldParams.getWordGrams();
                            final int slop = fieldParams.getSlop();
                            final String fieldname = fieldParams.getField();

                            if (n == 0) {

                                if (pf == null) {
                                    final StringBuilder sb = new StringBuilder(getString().length());
                                    for (final String term : sequence) {
                                        if (sb.length() > 0) {
                                            sb.append(' ');
                                        }
                                        sb.append(term);
                                    }
                                    pf = sb.toString();
                                }
                                final Query pq = queryBuilder.createPhraseQuery(fieldname, pf, slop);
                                if (pq != null) {
                                    pq.setBoost(fieldParams.getBoost());
                                    disjuncts.add(pq);
                                }

<<<<<<< HEAD
                            for (Term term : sequence) {
                                builder.add(new org.apache.lucene.index.Term(fieldname,
                                            new BytesRef(term))
                                );
                            }
                            result.add(LuceneQueryUtil.boost(builder.build(), fieldParams.getBoost()));
=======
                            } else if (n <= sequence.size()) {

                                if (shingles[n] == null) {
                                    shingles[n] = new LinkedList<>();
                                    for (int i = 0, lenI = sequence.size() - n + 1; i < lenI; i++) {
                                        final StringBuilder sb = new StringBuilder();

                                        for (int j = i, lenJ = j + n; j < lenJ; j++) {
                                            if (sb.length() > 0) {
                                                sb.append(' ');
                                            }
                                            sb.append(sequence.get(j));
                                        }
                                        shingles[n].add(sb.toString());
                                    }
                                }


                                final List<Query> nGramQueries = new ArrayList<>(shingles[n].size());

                                for (final String nGram : shingles[n]) {
                                    final Query pq = queryBuilder.createPhraseQuery(fieldname, nGram, slop);
                                    if (pq != null) {
                                        nGramQueries.add(pq);
                                    }
                                }

                                switch (nGramQueries.size()) {
                                    case 0: break;
                                    case 1: {
>>>>>>> 2928a2f5

                                        final Query nGramQuery = nGramQueries.get(0);
                                        nGramQuery.setBoost(fieldParams.getBoost());
                                        disjuncts.add(nGramQuery);
                                        break;

                                    }
                                    default:

                                        final BooleanQuery.Builder builder = new BooleanQuery.Builder();

<<<<<<< HEAD
                               builder.setSlop(fieldParams.getSlop());
                               for (int j = i, lenJ = j + n; j < lenJ; j++) {
                                   builder.add(
                                           new org.apache.lucene.index.Term(
                                                   fieldname,
                                                   new BytesRef(sequence.get(j)))
                                   );
                               }
                               result.add(LuceneQueryUtil.boost(builder.build(), fieldParams.getBoost()));
                           }
=======
                                        builder.setDisableCoord(true);

                                        for (final Query nGramQuery : nGramQueries) {
                                            builder.add(nGramQuery, Occur.SHOULD);
                                        }

                                        final BooleanQuery bq = builder.build();
                                        bq.setBoost(fieldParams.getBoost());
                                        disjuncts.add(bq);
                                }
                            }
>>>>>>> 2928a2f5
                        }

                        switch (disjuncts.size()) {
                            case 0: break;
                            case 1: return disjuncts.get(0);
                            default :
                                return new org.apache.lucene.search.DisjunctionMaxQuery(disjuncts, qpfTie);
                        }

                    }


                }
            }
        }

        return null;

    }

    public boolean isFieldPhraseQueryable(SchemaField field) {
        if (field != null) {
            FieldType fieldType = field.getType();
            if ((fieldType instanceof TextField) && !field.omitPositions() && !field.omitTermFreqAndPositions()) {
                return true;
            }
        }

        return false;
    }

   /**
    * @param query
    */
   public Query applyMinShouldMatch(Query query) {

       if (!(query instanceof BooleanQuery)) {
           return query;
       }

       BooleanQuery bq = (BooleanQuery) query;
       List<BooleanClause> clauses = bq.clauses();
       if (clauses.size() < 2) {
           return bq;
       }

       for (BooleanClause clause : clauses) {
           if ((clause.getQuery() instanceof BooleanQuery) && (clause.getOccur() != Occur.MUST)) {
               return bq; // seems to be a complex query with sub queries - do not
               // apply mm
           }
       }

       return SolrPluginUtils.setMinShouldMatch(bq, config.getMinShouldMatch());

   }


    public void applyFilterQueries(ExpandedQuery expandedQuery) throws SyntaxError {

      Collection<QuerqyQuery<?>> filterQueries = expandedQuery.getFilterQueries();

      if (filterQueries != null && !filterQueries.isEmpty()) {
          
          List<Query> fqs = new LinkedList<>();
          
          for (QuerqyQuery<?> qfq : filterQueries) {
          
              if (qfq instanceof RawQuery) {
                  
                  QParser fqParser = QParser.getParser(((RawQuery) qfq).getQueryString(), null, req);
                  fqs.add(fqParser.getQuery());
                  
              } else if (qfq instanceof querqy.model.Query) {
                  
                  builder.reset();
                  
                  try {
                      fqs.add(builder.createQuery((querqy.model.Query) qfq));
                  } catch (IOException e) {
                        throw new RuntimeException(e);
                  }
                  
              }
          }

          this.filterQueries = fqs;
      }
         
   }

   public Query makeMainQuery(ExpandedQuery expandedQuery) {

      builder.reset();

      try {

          return wrapQuery(
                  applyMinShouldMatch(
                          builder.createQuery(expandedQuery.getUserQuery())));

      } catch (IOException e) {
         throw new RuntimeException(e);
      }
   }

    public Query wrapQuery(Query query) {

        if (query == null || dfc == null) {

            return query;

        } else {

            WrappedQuery wrappedQuery = new WrappedQuery(query);
            wrappedQuery.setCache(true);
            wrappedQuery.setCacheSep(false);
            return wrappedQuery;

        }

    }
   
   public List<Query> getFilterQueries() {
       return filterQueries;
   }

   public Map<String, Object> getContext() {
       return context;
   }

   /**
    * Copied from DisMaxQParser
    * 
    * @param solrParams
    * @return
    * @throws SyntaxError
    */
   public Query getAlternateUserQuery(SolrParams solrParams) throws SyntaxError {
      String altQ = solrParams.get(DisMaxParams.ALTQ);
      if (altQ != null) {
         QParser altQParser = subQuery(altQ, null);
         return altQParser.getQuery();
      } else {
         return null;
      }
   }

   /**
    * Given a string containing fieldNames and boost info, converts it to a Map
    * from field name to boost info.
    *
    * <p>
    * Doesn't care if boost info is negative, you're on your own.
    * </p>
    * <p>
    * Doesn't care if boost info is missing, again: you're on your own.
    * </p>
    *
    * @param in
    *           a String like "fieldOne^2.3 fieldTwo fieldThree^-0.4"
    * @return Map of fieldOne =&gt; 2.3, fieldTwo =&gt; null, fieldThree =&gt;
    *         -0.4
    */
   public static Map<String, Float> parseFieldBoosts(String in, Float defaultBoost) {
      return parseFieldBoosts(new String[] { in }, defaultBoost);
   }

   /**
    * Like <code>parseFieldBoosts(String)</code>, but parses all the strings in
    * the provided array (which may be null).
    *
    * @param fieldLists
    *           an array of Strings eg.
    *           <code>{"fieldOne^2.3", "fieldTwo", fieldThree^-0.4}</code>
    * @return Map of fieldOne =&gt; 2.3, fieldTwo =&gt; null, fieldThree =&gt;
    *         -0.4
    */
   public static Map<String, Float> parseFieldBoosts(String[] fieldLists, Float defaultBoost) {
      if (null == fieldLists || 0 == fieldLists.length) {
         return new HashMap<>();
      }
      Map<String, Float> out = new HashMap<>(7);
      for (String in : fieldLists) {
         if (null == in) {
            continue;
         }
         in = in.trim();
         if (in.length() == 0) {
            continue;
         }

         String[] bb = whitespacePattern.split(in);
         for (String s : bb) {
            String[] bbb = caratPattern.split(s);
            out.put(bbb[0], 1 == bbb.length ? defaultBoost : Float.valueOf(bbb[1]));
         }
      }
      return out;
   }

   /**
    * Copied from DisMxQParser (as we don't handle user fields/aliases yet)
    * 
    * Uses {@link SolrPluginUtils#parseFieldBoosts(String)} with the 'qf'
    * parameter. Falls back to the 'df' parameter or
    * {@link org.apache.solr.schema.IndexSchema#getDefaultSearchFieldName()}.
    */
   public static Map<String, Float> parseQueryFields(final IndexSchema indexSchema, final SolrParams solrParams, String fieldName, Float defaultBoost, boolean useDfFallback)
         throws SyntaxError {
      Map<String, Float> queryFields = parseFieldBoosts(solrParams.getParams(fieldName), defaultBoost);
      if (queryFields.isEmpty() && useDfFallback) {
         String df = QueryParsing.getDefaultField(indexSchema, solrParams.get(CommonParams.DF));
         if (df == null) {
            throw new SyntaxError("Neither " + fieldName + ", " + CommonParams.DF
                  + ", nor the default search field are present.");
         }
         queryFields.put(df, defaultBoost);
      }
      return queryFields;
   }

   public class PublicExtendedDismaxConfiguration extends ExtendedDismaxConfiguration {

      final float generatedFieldBoostFactor;

      /**
       * @param localParams
       * @param params
       * @param req
       */
      public PublicExtendedDismaxConfiguration(SolrParams localParams,
            SolrParams params, SolrQueryRequest req) {
         super(localParams, params, req);
         generatedFieldBoostFactor = solrParams.getFloat(GFB, 1f);
      }

      public float getTieBreaker() {
         return tiebreaker;
      }

      public String getMinShouldMatch() {
         return minShouldMatch;
      }

   }


}<|MERGE_RESOLUTION|>--- conflicted
+++ resolved
@@ -31,11 +31,8 @@
 
 import org.apache.solr.util.SolrPluginUtils;
 
-<<<<<<< HEAD
 import querqy.lucene.LuceneQueryUtil;
-=======
 import querqy.ComparableCharSequence;
->>>>>>> 2928a2f5
 import querqy.lucene.rewrite.*;
 import querqy.lucene.rewrite.SearchFieldsAndBoosting.FieldBoostModel;
 import querqy.lucene.rewrite.cache.TermQueryCache;
@@ -585,18 +582,9 @@
                                 }
                                 final Query pq = queryBuilder.createPhraseQuery(fieldname, pf, slop);
                                 if (pq != null) {
-                                    pq.setBoost(fieldParams.getBoost());
-                                    disjuncts.add(pq);
+                                    disjuncts.add(LuceneQueryUtil.boost(pq, fieldParams.getBoost()));
                                 }
 
-<<<<<<< HEAD
-                            for (Term term : sequence) {
-                                builder.add(new org.apache.lucene.index.Term(fieldname,
-                                            new BytesRef(term))
-                                );
-                            }
-                            result.add(LuceneQueryUtil.boost(builder.build(), fieldParams.getBoost()));
-=======
                             } else if (n <= sequence.size()) {
 
                                 if (shingles[n] == null) {
@@ -627,30 +615,15 @@
                                 switch (nGramQueries.size()) {
                                     case 0: break;
                                     case 1: {
->>>>>>> 2928a2f5
 
                                         final Query nGramQuery = nGramQueries.get(0);
-                                        nGramQuery.setBoost(fieldParams.getBoost());
-                                        disjuncts.add(nGramQuery);
+                                        disjuncts.add(LuceneQueryUtil.boost(nGramQuery, fieldParams.getBoost()));
                                         break;
 
                                     }
                                     default:
 
                                         final BooleanQuery.Builder builder = new BooleanQuery.Builder();
-
-<<<<<<< HEAD
-                               builder.setSlop(fieldParams.getSlop());
-                               for (int j = i, lenJ = j + n; j < lenJ; j++) {
-                                   builder.add(
-                                           new org.apache.lucene.index.Term(
-                                                   fieldname,
-                                                   new BytesRef(sequence.get(j)))
-                                   );
-                               }
-                               result.add(LuceneQueryUtil.boost(builder.build(), fieldParams.getBoost()));
-                           }
-=======
                                         builder.setDisableCoord(true);
 
                                         for (final Query nGramQuery : nGramQueries) {
@@ -658,11 +631,9 @@
                                         }
 
                                         final BooleanQuery bq = builder.build();
-                                        bq.setBoost(fieldParams.getBoost());
-                                        disjuncts.add(bq);
+                                        disjuncts.add(LuceneQueryUtil.boost(bq, fieldParams.getBoost()));
                                 }
                             }
->>>>>>> 2928a2f5
                         }
 
                         switch (disjuncts.size()) {
