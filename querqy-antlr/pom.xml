--- conflicted
+++ resolved
@@ -1,72 +1,3 @@
-<<<<<<< HEAD
-<project xmlns="http://maven.apache.org/POM/4.0.0" xmlns:xsi="http://www.w3.org/2001/XMLSchema-instance" xsi:schemaLocation="http://maven.apache.org/POM/4.0.0 http://maven.apache.org/xsd/maven-4.0.0.xsd">
-	<modelVersion>4.0.0</modelVersion>
-
-	<parent>
-		<groupId>querqy</groupId>
-		<artifactId>querqy-parent</artifactId>
-		<version>2.8.4-SNAPSHOT</version>
-	</parent>
-
-	<artifactId>querqy-antlr</artifactId>
-
-	<properties>
-		<antlr4.visitor>true</antlr4.visitor>
-	</properties>
-
-	<dependencies>
-
-		<dependency>
-			<groupId>${project.groupId}</groupId>
-			<artifactId>querqy-core</artifactId>
-			<version>${project.version}</version>
-		</dependency>
-
-		<dependency>
-			<groupId>${project.groupId}</groupId>
-			<artifactId>querqy-core</artifactId>
-			<version>${project.version}</version>
-			<type>test-jar</type>
-			<scope>test</scope>
-		</dependency>
-
-		<dependency>
-			<groupId>org.antlr</groupId>
-			<artifactId>antlr4-runtime</artifactId>
-			<version>4.2.2</version>
-			<exclusions>
-				<exclusion>
-					<groupId>org.abego.treelayout</groupId>
-					<artifactId>org.abego.treelayout.core</artifactId>
-				</exclusion>
-			</exclusions>
-		</dependency>
-
-		<dependency>
-			<groupId>org.abego.treelayout</groupId>
-			<artifactId>org.abego.treelayout.core</artifactId>
-			<version>1.0.1</version>
-			<optional>true</optional>
-		</dependency>
-	</dependencies>
-
-	<build>
-		<plugins>
-			<plugin>
-				<groupId>org.antlr</groupId>
-				<artifactId>antlr4-maven-plugin</artifactId>
-				<version>4.2.2</version>
-				<executions>
-					<execution>
-						<goals>
-							<goal>antlr4</goal>
-						</goals>
-					</execution>
-				</executions>
-			</plugin>
-		</plugins>
-	</build>
-=======
 <project xmlns="http://maven.apache.org/POM/4.0.0" xmlns:xsi="http://www.w3.org/2001/XMLSchema-instance"
          xsi:schemaLocation="http://maven.apache.org/POM/4.0.0 http://maven.apache.org/xsd/maven-4.0.0.xsd">
     <modelVersion>4.0.0</modelVersion>
@@ -195,5 +126,4 @@
         </pluginManagement>
 
     </build>
->>>>>>> 2bd1721e
 </project>