/**
 * 
 */
package querqy.lucene.rewrite;

import java.io.IOException;

<<<<<<< HEAD
import org.apache.lucene.index.LeafReaderContext;
import org.apache.lucene.index.Fields;
import org.apache.lucene.index.IndexReaderContext;
=======
>>>>>>> ac7f56e3
import org.apache.lucene.index.Term;
import org.apache.lucene.search.TermQuery;

/**
 * @author rene
 *
 */
public class TermQueryFactory implements LuceneQueryFactory<TermQuery> {

   protected final Term term;
   protected final float boost;

   public TermQueryFactory(Term term, float boost) {
      this.term = term;
      this.boost = boost;
   }

   @Override
   public TermQuery createQuery(DocumentFrequencyCorrection dfc, boolean isBelowDMQ) throws IOException {

      if (!isBelowDMQ) {
         // a TQ might end up directly under a BQ as an optimisation
         // make sure, we start a new clause in df correction
         dfc.newClause();
      }

      DocumentFrequencyCorrectedTermQuery tq = new DocumentFrequencyCorrectedTermQuery(term, dfc);
      tq.setBoost(boost);
      return tq;

   }

<<<<<<< HEAD
   TermQuery makeTermQuery(int dfToSet) throws IOException {

      IndexReaderContext context = indexSearcher.getTopReaderContext();

      // This is copied/modified from
      // org.apache.lucene.index.TermContext.build(IndexReaderContext, Term)
      // Though TermQuery and TermState allow us to pass/set an arbitrary df
      // value,
      // org.apache.lucene.search.TermStatistics.TermStatistics(BytesRef, long,
      // long) later asserts df <= total term frequency,
      // which would cause an assertion error, if assertions are enabled. We
      // create the TermContext ourselves as a workaround:
      assert context != null && context.isTopLevel;
      final String field = term.field();
      final BytesRef bytes = term.bytes();
      final TermContext perReaderTermState = new TermContext(context);

      boolean updated = false;

      for (final LeafReaderContext ctx : context.leaves()) {
         // if (DEBUG) System.out.println("  r=" + leaves[i].reader);
         final Fields fields = ctx.reader().fields();
         if (fields != null) {
            final Terms terms = fields.terms(field);
            if (terms != null) {
               final TermsEnum termsEnum = terms.iterator(null);
               if (termsEnum.seekExact(bytes)) {
                  final TermState termState = termsEnum.termState();
                  // modified from TermContext.build():
                  perReaderTermState.register(termState, ctx.ord, termsEnum.docFreq(), -1);
                  updated = true;
               }
            }
         }
      }

      if (updated) {
         perReaderTermState.setDocFreq(dfToSet);
         return new TermQuery(term, perReaderTermState);
      } else {
         // term does not exist
         return new TermQuery(term);
      }

   }

   @Override
   public void collectMaxDocFreqInSubtree(DocumentFrequencyCorrection dfc) {
      if (myDf == -1) {
         myDf = dfc.collect(term);
      }
   }
=======
>>>>>>> ac7f56e3

}<|MERGE_RESOLUTION|>--- conflicted
+++ resolved
@@ -5,12 +5,6 @@
 
 import java.io.IOException;
 
-<<<<<<< HEAD
-import org.apache.lucene.index.LeafReaderContext;
-import org.apache.lucene.index.Fields;
-import org.apache.lucene.index.IndexReaderContext;
-=======
->>>>>>> ac7f56e3
 import org.apache.lucene.index.Term;
 import org.apache.lucene.search.TermQuery;
 
@@ -43,60 +37,6 @@
 
    }
 
-<<<<<<< HEAD
-   TermQuery makeTermQuery(int dfToSet) throws IOException {
 
-      IndexReaderContext context = indexSearcher.getTopReaderContext();
-
-      // This is copied/modified from
-      // org.apache.lucene.index.TermContext.build(IndexReaderContext, Term)
-      // Though TermQuery and TermState allow us to pass/set an arbitrary df
-      // value,
-      // org.apache.lucene.search.TermStatistics.TermStatistics(BytesRef, long,
-      // long) later asserts df <= total term frequency,
-      // which would cause an assertion error, if assertions are enabled. We
-      // create the TermContext ourselves as a workaround:
-      assert context != null && context.isTopLevel;
-      final String field = term.field();
-      final BytesRef bytes = term.bytes();
-      final TermContext perReaderTermState = new TermContext(context);
-
-      boolean updated = false;
-
-      for (final LeafReaderContext ctx : context.leaves()) {
-         // if (DEBUG) System.out.println("  r=" + leaves[i].reader);
-         final Fields fields = ctx.reader().fields();
-         if (fields != null) {
-            final Terms terms = fields.terms(field);
-            if (terms != null) {
-               final TermsEnum termsEnum = terms.iterator(null);
-               if (termsEnum.seekExact(bytes)) {
-                  final TermState termState = termsEnum.termState();
-                  // modified from TermContext.build():
-                  perReaderTermState.register(termState, ctx.ord, termsEnum.docFreq(), -1);
-                  updated = true;
-               }
-            }
-         }
-      }
-
-      if (updated) {
-         perReaderTermState.setDocFreq(dfToSet);
-         return new TermQuery(term, perReaderTermState);
-      } else {
-         // term does not exist
-         return new TermQuery(term);
-      }
-
-   }
-
-   @Override
-   public void collectMaxDocFreqInSubtree(DocumentFrequencyCorrection dfc) {
-      if (myDf == -1) {
-         myDf = dfc.collect(term);
-      }
-   }
-=======
->>>>>>> ac7f56e3
 
 }