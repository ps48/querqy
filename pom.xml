<project xmlns="http://maven.apache.org/POM/4.0.0" xmlns:xsi="http://www.w3.org/2001/XMLSchema-instance"
         xsi:schemaLocation="http://maven.apache.org/POM/4.0.0 http://maven.apache.org/xsd/maven-4.0.0.xsd">
    <modelVersion>4.0.0</modelVersion>

<<<<<<< HEAD
	<groupId>querqy</groupId>
	<artifactId>querqy-parent</artifactId>
	<version>2.10.4-SNAPSHOT</version>
	<packaging>pom</packaging>
	
	<scm>
        <url>git@github.com:renekrie/querqy.git</url>
        <connection>scm:git:git@github.com:renekrie/querqy.git</connection>
        <developerConnection>scm:git:git@github.com:renekrie/querqy.git</developerConnection>
  	  <tag>HEAD</tag>
  </scm>

	<prerequisites>
		<maven>3.2.0</maven>
	</prerequisites>
=======
    <groupId>querqy</groupId>
    <artifactId>querqy-parent</artifactId>
>>>>>>> abc14d67

    <version>2.9.5-SNAPSHOT</version>

    <packaging>pom</packaging>

    <scm>
        <url>git@github.com:renekrie/querqy.git</url>
        <connection>scm:git:git@github.com:renekrie/querqy.git</connection>
        <developerConnection>scm:git:git@github.com:renekrie/querqy.git</developerConnection>
        <tag>HEAD</tag>
    </scm>

    <prerequisites>
        <maven>3.2.0</maven>
    </prerequisites>

    <modules>
        <module>querqy-core</module>
        <module>querqy-antlr</module>
        <module>querqy-for-lucene</module>
    </modules>

</project><|MERGE_RESOLUTION|>--- conflicted
+++ resolved
@@ -2,28 +2,10 @@
          xsi:schemaLocation="http://maven.apache.org/POM/4.0.0 http://maven.apache.org/xsd/maven-4.0.0.xsd">
     <modelVersion>4.0.0</modelVersion>
 
-<<<<<<< HEAD
-	<groupId>querqy</groupId>
-	<artifactId>querqy-parent</artifactId>
-	<version>2.10.4-SNAPSHOT</version>
-	<packaging>pom</packaging>
-	
-	<scm>
-        <url>git@github.com:renekrie/querqy.git</url>
-        <connection>scm:git:git@github.com:renekrie/querqy.git</connection>
-        <developerConnection>scm:git:git@github.com:renekrie/querqy.git</developerConnection>
-  	  <tag>HEAD</tag>
-  </scm>
-
-	<prerequisites>
-		<maven>3.2.0</maven>
-	</prerequisites>
-=======
     <groupId>querqy</groupId>
     <artifactId>querqy-parent</artifactId>
->>>>>>> abc14d67
 
-    <version>2.9.5-SNAPSHOT</version>
+    <version>2.10.4-SNAPSHOT</version>
 
     <packaging>pom</packaging>
 
