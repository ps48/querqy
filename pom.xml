--- conflicted
+++ resolved
@@ -2,69 +2,9 @@
          xsi:schemaLocation="http://maven.apache.org/POM/4.0.0 http://maven.apache.org/xsd/maven-4.0.0.xsd">
     <modelVersion>4.0.0</modelVersion>
 
-<<<<<<< HEAD
-	<groupId>querqy</groupId>
-	<artifactId>querqy-parent</artifactId>
-	<version>3.2.0-SNAPSHOT</version>
-	<packaging>pom</packaging>
-	
-	<scm>
-        <url>git@github.com:renekrie/querqy.git</url>
-        <connection>scm:git:git@github.com:renekrie/querqy.git</connection>
-        <developerConnection>scm:git:git@github.com:renekrie/querqy.git</developerConnection>
-  	  <tag>HEAD</tag>
-  </scm>
-
-	<prerequisites>
-		<maven>3.2.0</maven>
-	</prerequisites>
-
-	<properties>
-		<project.build.sourceEncoding>UTF-8</project.build.sourceEncoding>
-		<lucene.version>6.2.0</lucene.version>
-        <commons.io.version>2.1</commons.io.version>
-        <junit.version>4.11</junit.version>
-        <hamcrest.version>1.3</hamcrest.version>
-        <mockito.version>1.10.19</mockito.version>
-	</properties>
-
-	<modules>
-		<module>querqy-core</module>
-		<module>querqy-antlr</module>
-		<module>querqy-lucene</module>
-		<module>querqy-solr</module>
-	</modules>
-
-	<dependencies>
-		<dependency>
-			<groupId>org.hamcrest</groupId>
-			<artifactId>hamcrest-library</artifactId>
-			<version>${hamcrest.version}</version>
-			<scope>test</scope>
-		</dependency>		
-		<dependency>
-			<groupId>junit</groupId>
-			<artifactId>junit</artifactId>
-			<version>${junit.version}</version>
-			<scope>test</scope>
-			<exclusions>
-				<exclusion>
-					<groupId>org.hamcrest</groupId>
-					<artifactId>hamcrest-core</artifactId>
-				</exclusion>
-			</exclusions>
-		</dependency>
-		<dependency>
-			<groupId>org.mockito</groupId>
-			<artifactId>mockito-core</artifactId>
-			<version>${mockito.version}</version>
-			<scope>test</scope>
-		</dependency>
-	</dependencies>
-=======
     <groupId>querqy</groupId>
     <artifactId>querqy-parent</artifactId>
-    <version>3.1.0-SNAPSHOT</version>
+    <version>3.2.0-SNAPSHOT</version>
     <packaging>pom</packaging>
 
     <scm>
@@ -73,94 +13,15 @@
         <developerConnection>scm:git:git@github.com:renekrie/querqy.git</developerConnection>
         <tag>HEAD</tag>
     </scm>
->>>>>>> 49646cd5
 
     <prerequisites>
         <maven>3.2.0</maven>
     </prerequisites>
 
-<<<<<<< HEAD
-	<build>
-		<plugins>
-			<plugin>
-				<groupId>org.apache.maven.plugins</groupId>
-				<artifactId>maven-surefire-plugin</artifactId>
-        			<version>2.19</version>
-        			<configuration>
-          				<systemPropertyVariables>
-            					<tests.codec>Lucene62</tests.codec>
-          				</systemPropertyVariables>
-        			</configuration>
-			</plugin>
-			<plugin>
-				<groupId>org.apache.maven.plugins</groupId>
-				<artifactId>maven-source-plugin</artifactId>
-				<executions>
-					<execution>
-						<id>attach-sources</id>
-						<goals>
-						  <goal>jar</goal>
-						</goals>
-					</execution>
-				</executions>
-			</plugin>
-		</plugins>
-		<pluginManagement>
-			<plugins>			
-				<plugin>
-					<artifactId>maven-release-plugin</artifactId>
-					<version>2.5</version>
-					<configuration>
-						<useReleaseProfile>false</useReleaseProfile>
-						<releaseProfiles>release</releaseProfiles>
-						<autoVersionSubmodules>true</autoVersionSubmodules>
-					</configuration>
-				</plugin>
-				<plugin>
-					<groupId>org.apache.maven.plugins</groupId>
-					<artifactId>maven-compiler-plugin</artifactId>
-					<configuration>
-						<source>1.7</source>
-						<target>1.7</target>
-					</configuration>
-				</plugin>
-                <plugin>
-                        <groupId>org.codehaus.mojo</groupId>
-                        <artifactId>cobertura-maven-plugin</artifactId>
-                        <version>2.6</version>
-                        <configuration>
-                          <instrumentation>
-                            <excludes>
-                              <exclude>**/*Test.class</exclude>
-                            </excludes>
-                          </instrumentation>
-                        </configuration>
-                        <executions>
-                          <execution>
-                            <goals>
-                              <goal>clean</goal>
-                            </goals>
-                          </execution>
-                        </executions>
-                      </plugin>
-			</plugins>
-		</pluginManagement>
-	</build>
-    <reporting>
-        	<plugins>
-          		<plugin>
-            		<groupId>org.codehaus.mojo</groupId>
-            		<artifactId>cobertura-maven-plugin</artifactId>
-            		<version>2.6</version>
-          		</plugin>
-        	</plugins>
-    </reporting>
-=======
     <modules>
         <module>querqy-core</module>
         <module>querqy-antlr</module>
         <module>querqy-for-lucene</module>
     </modules>
->>>>>>> 49646cd5
 
 </project>