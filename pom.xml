--- conflicted
+++ resolved
@@ -1,38 +1,27 @@
-<project xmlns="http://maven.apache.org/POM/4.0.0" xmlns:xsi="http://www.w3.org/2001/XMLSchema-instance" xsi:schemaLocation="http://maven.apache.org/POM/4.0.0 http://maven.apache.org/xsd/maven-4.0.0.xsd">
-	<modelVersion>4.0.0</modelVersion>
+<project xmlns="http://maven.apache.org/POM/4.0.0" xmlns:xsi="http://www.w3.org/2001/XMLSchema-instance"
+         xsi:schemaLocation="http://maven.apache.org/POM/4.0.0 http://maven.apache.org/xsd/maven-4.0.0.xsd">
+    <modelVersion>4.0.0</modelVersion>
 
-	<groupId>querqy</groupId>
-	<artifactId>querqy-parent</artifactId>
-	<version>3.1.0-SNAPSHOT</version>
-	<packaging>pom</packaging>
-	
-	<scm>
-            <url>git@github.com:renekrie/querqy.git</url>
-            <connection>scm:git:git@github.com:renekrie/querqy.git</connection>
-            <developerConnection>scm:git:git@github.com:renekrie/querqy.git</developerConnection>
-  	    <tag>HEAD</tag>
-       </scm>
+    <groupId>querqy</groupId>
+    <artifactId>querqy-parent</artifactId>
+    <version>3.1.0-SNAPSHOT</version>
+    <packaging>pom</packaging>
 
-	<prerequisites>
-		<maven>3.2.0</maven>
-	</prerequisites>
+    <scm>
+        <url>git@github.com:renekrie/querqy.git</url>
+        <connection>scm:git:git@github.com:renekrie/querqy.git</connection>
+        <developerConnection>scm:git:git@github.com:renekrie/querqy.git</developerConnection>
+        <tag>HEAD</tag>
+    </scm>
 
-<<<<<<< HEAD
-	<properties>
-		<project.build.sourceEncoding>UTF-8</project.build.sourceEncoding>
-		<lucene.version>6.1.0</lucene.version>
-        <commons.io.version>2.1</commons.io.version>
-        <junit.version>4.11</junit.version>
-        <hamcrest.version>1.3</hamcrest.version>
-        <mockito.version>1.10.19</mockito.version>
-	</properties>
+    <prerequisites>
+        <maven>3.2.0</maven>
+    </prerequisites>
 
-=======
->>>>>>> 6965d475
-	<modules>
-		<module>querqy-core</module>
-		<module>querqy-antlr</module>
-		<module>querqy-for-lucene</module>
-	</modules>
+    <modules>
+        <module>querqy-core</module>
+        <module>querqy-antlr</module>
+        <module>querqy-for-lucene</module>
+    </modules>
 
 </project>